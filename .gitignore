--- conflicted
+++ resolved
@@ -23,12 +23,8 @@
 
 /bulkimport/
 !/bulkimport/__init__.py
-<<<<<<< HEAD
-=======
-/install.log
 /data/
 /mobile/
->>>>>>> 106cd00d
 /sync_trek/
 
 /.project
