--- conflicted
+++ resolved
@@ -43,13 +43,6 @@
 urlpatterns += staticfiles_urlpatterns()
 urlpatterns += static.static(settings.MEDIA_URL, document_root=settings.MEDIA_ROOT)
 
-<<<<<<< HEAD
-if settings.DEBUG:
-    import debug_toolbar
-    urlpatterns += patterns('',
-        url(r'^__debug__/', include(debug_toolbar.urls)),
-    )
-=======
 if settings.DEBUG and settings.DEBUG_TOOLBAR:
     try:
         import debug_toolbar
@@ -57,5 +50,4 @@
             url(r'^__debug__/', include(debug_toolbar.urls)),
         ] + urlpatterns
     except ImportError:
-        pass
->>>>>>> 58834e8b
+        pass