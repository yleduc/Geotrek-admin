import logging
import functools

import simplekml
from django.contrib.gis.db import models
from django.contrib.gis.db.models.functions import Distance
from django.conf import settings
from django.utils.translation import ugettext_lazy as _
from django.contrib.gis.geos import fromstr, LineString

from mapentity.models import MapEntityMixin
from mapentity.serializers import plain_text

from geotrek.authent.models import StructureRelated, StructureOrNoneRelated
from geotrek.common.mixins import (TimeStampedModelMixin, NoDeleteMixin,
                                   AddPropertyMixin)
from geotrek.common.utils import classproperty
from geotrek.common.utils.postgresql import debug_pg_notices
from geotrek.altimetry.models import AltimetryMixin

from .helpers import PathHelper, TopologyHelper
from django.db import connections, DEFAULT_DB_ALIAS

from django.contrib.gis.geos import Point

logger = logging.getLogger(__name__)


def simplify_coords(coords):
    if isinstance(coords, (list, tuple)):
        return [simplify_coords(coord) for coord in coords]
    elif isinstance(coords, float):
        return round(coords, 7)
    raise Exception("Param is {}. Should be <list>, <tuple> or <float>".format(type(coords)))


class PathManager(models.Manager):
    # Use this manager when walking through FK/M2M relationships
    use_for_related_fields = True

    def get_queryset(self):
        """Hide all ``Path`` records that are not marked as visible.
        """
        return super(PathManager, self).get_queryset().filter(visible=True)


class PathInvisibleManager(models.Manager):
    use_for_related_fields = True

    def get_queryset(self):
        return super(PathInvisibleManager, self).get_queryset()

# GeoDjango note:
# Django automatically creates indexes on geometry fields but it uses a
# syntax which is not compatible with PostGIS 2.0. That's why index creation
# is explicitly disbaled here (see manual index creation in custom SQL files).


class Path(AddPropertyMixin, MapEntityMixin, AltimetryMixin,
           TimeStampedModelMixin, StructureRelated):
    geom = models.LineStringField(srid=settings.SRID, spatial_index=False)
    geom_cadastre = models.LineStringField(null=True, srid=settings.SRID, spatial_index=False,
                                           editable=False)
    valid = models.BooleanField(default=True, verbose_name=_("Validity"),
                                help_text=_("Approved by manager"))
    visible = models.BooleanField(default=True, verbose_name=_("Visible"),
                                  help_text=_("Shown in lists and maps"))
    name = models.CharField(null=True, blank=True, max_length=250, verbose_name=_("Name"),
                            help_text=_("Official name"))
    comments = models.TextField(null=True, blank=True, verbose_name=_("Comments"),
                                help_text=_("Remarks"))

    departure = models.CharField(null=True, blank=True, default="", max_length=250, verbose_name=_("Departure"),
                                 help_text=_("Departure place"))
    arrival = models.CharField(null=True, blank=True, default="", max_length=250, verbose_name=_("Arrival"),
                               help_text=_("Arrival place"))

    comfort = models.ForeignKey('Comfort', on_delete=models.CASCADE,
                                null=True, blank=True, related_name='paths',
                                verbose_name=_("Comfort"))
    source = models.ForeignKey('PathSource', on_delete=models.CASCADE,
                               null=True, blank=True, related_name='paths',
                               verbose_name=_("Source"))
    stake = models.ForeignKey('Stake', on_delete=models.CASCADE,
                              null=True, blank=True, related_name='paths',
                              verbose_name=_("Maintenance stake"))
    usages = models.ManyToManyField('Usage',
                                    blank=True, related_name="paths",
                                    verbose_name=_("Usages"))
    networks = models.ManyToManyField('Network',
                                      blank=True, related_name="paths",
                                      verbose_name=_("Networks"))
    eid = models.CharField(verbose_name=_("External id"), max_length=1024, blank=True, null=True)
    draft = models.BooleanField(default=False, verbose_name=_("Draft"), db_index=True)

    objects = PathManager()
    include_invisible = PathInvisibleManager()

    is_reversed = False

    @property
    def length_2d(self):
        if self.geom:
            return self.geom.length
        else:
            return None

    @classproperty
    def length_2d_verbose_name(cls):
        return _("2D Length")

    @property
    def length_2d_display(self):
        return round(self.length_2d, 1)

    def kml(self):
        """ Exports path into KML format, add geometry as linestring """
        kml = simplekml.Kml()
        geom3d = self.geom_3d.transform(4326, clone=True)  # KML uses WGS84

        line = kml.newlinestring(name=self.name,
                                 description=plain_text(self.comments),
                                 coords=simplify_coords(geom3d.coords))
        line.style.linestyle.color = simplekml.Color.red  # Red
        line.style.linestyle.width = 4  # pixels
        return kml.kml()

    def __str__(self):
        return self.name or _('path %d') % self.pk

    class Meta:
        verbose_name = _("Path")
        verbose_name_plural = _("Paths")
        permissions = MapEntityMixin._meta.permissions + [("add_draft_path", "Can add draft Path"),
                                                          ("change_draft_path", "Can change draft Path"),
                                                          ("delete_draft_path", "Can delete draft Path"),
                                                          ]

    @classmethod
    def closest(cls, point, exclude=None):
        """
        Returns the closest path of the point.
        Will fail if no path in database.
        """
        # TODO: move to custom manager
        if point.srid != settings.SRID:
            point = point.transform(settings.SRID, clone=True)
        qs = cls.objects.exclude(draft=True)
        if exclude:
            qs = qs.exclude(pk=exclude.pk)
        return qs.exclude(visible=False).annotate(distance=Distance('geom', point)).order_by('distance')[0]

    def is_overlap(self):
        return not PathHelper.disjoint(self.geom, self.pk)

    def reverse(self):
        """
        Reverse the geometry.
        We keep track of this, since we will have to work on topologies at save()
        """
        reversed_coord = self.geom.coords[-1::-1]
        self.geom = LineString(reversed_coord)
        self.is_reversed = True
        return self

    def interpolate(self, point):
        """
        Returns position ([0.0-1.0]) and offset (distance) of the point
        along this path.
        """
        return PathHelper.interpolate(self, point)

    def snap(self, point):
        """
        Returns the point snapped (i.e closest) to the path line geometry.
        """
        return PathHelper.snap(self, point)

    def reload(self):
        # Update object's computed values (reload from database)
        if self.pk and self.visible:
            fromdb = self.__class__.objects.get(pk=self.pk)
            self.geom = fromdb.geom
            AltimetryMixin.reload(self, fromdb)
            TimeStampedModelMixin.reload(self, fromdb)
        return self

    @debug_pg_notices
    def save(self, *args, **kwargs):
        # If the path was reversed, we have to invert related topologies
        if self.is_reversed:
            for aggr in self.aggregations.all():
                aggr.start_position = 1 - aggr.start_position
                aggr.end_position = 1 - aggr.end_position
                aggr.save()
            self._is_reversed = False
        super(Path, self).save(*args, **kwargs)
        self.reload()

    def delete(self, *args, **kwargs):
        if not settings.TREKKING_TOPOLOGY_ENABLED:
            return super(Path, self).delete(*args, **kwargs)
        topologies = list(self.topology_set.filter())
        r = super(Path, self).delete(*args, **kwargs)
        if not Path.objects.exists():
            return r
        for topology in topologies:
            if isinstance(topology.geom, Point):
                closest = self.closest(topology.geom, self)
                position, offset = closest.interpolate(topology.geom)
                new_topology = Topology.objects.create()
                aggrobj = PathAggregation(topo_object=new_topology,
                                          start_position=position,
                                          end_position=position,
                                          path=closest)
                aggrobj.save()
                point = Point(topology.geom.x, topology.geom.y, srid=settings.SRID)
                new_topology.geom = point
                new_topology.offset = offset
                new_topology.position = position
                new_topology.save()
                topology.mutate(new_topology)
        return r

    @property
    def name_display(self):
        return '<a data-pk="%s" href="%s" title="%s" >%s</a>' % (self.pk,
                                                                 self.get_detail_url(),
                                                                 self,
                                                                 self)

    @property
    def name_csv_display(self):
        return str(self)

    @classproperty
    def trails_verbose_name(cls):
        return _("Trails")

    @property
    def trails_display(self):
        trails = getattr(self, '_trails', self.trails)
        if trails:
            return ", ".join([t.name_display for t in trails])
        return _("None")

    @property
    def trails_csv_display(self):
        trails = getattr(self, '_trails', self.trails)
        if trails:
            return ", ".join([str(t) for t in trails])
        return _("None")

    @property
    def usages_display(self):
        return ", ".join([str(u) for u in self.usages.all()])

    @property
    def networks_display(self):
        return ", ".join([str(n) for n in self.networks.all()])

    @classmethod
    def get_create_label(cls):
        return _("Add a new path")

    @property
    def checkbox(self):
        return '<input type="checkbox" name="{}[]" value="{}" />'.format('path',
                                                                         self.pk)

    @classproperty
    def checkbox_verbose_name(cls):
        return _("Action")

    @property
    def checkbox_display(self):
        return self.checkbox

    def topologies_by_path(self, default_dict):
        if 'geotrek.core' in settings.INSTALLED_APPS:
            for trail in self.trails:
                default_dict[_('Trails')].append({'name': trail.name, 'url': trail.get_detail_url()})
        if 'geotrek.trekking' in settings.INSTALLED_APPS:
            for trek in self.treks:
                default_dict[_('Treks')].append({'name': trek.name, 'url': trek.get_detail_url()})
            for service in self.services:
                default_dict[_('Services')].append(
                    {'name': service.type.name, 'url': service.get_detail_url()})
            for poi in self.pois:
                default_dict[_('Pois')].append({'name': poi.name, 'url': poi.get_detail_url()})
        if 'geotrek.signage' in settings.INSTALLED_APPS:
            for signage in self.signages:
                default_dict[_('Signages')].append({'name': signage.name, 'url': signage.get_detail_url()})
        if 'geotrek.infrastructure' in settings.INSTALLED_APPS:
            for infrastructure in self.infrastructures:
                default_dict[_('Infrastructures')].append(
                    {'name': infrastructure.name, 'url': infrastructure.get_detail_url()})
        if 'geotrek.maintenance' in settings.INSTALLED_APPS:
            for intervention in self.interventions:
                default_dict[_('Interventions')].append(
                    {'name': intervention.name, 'url': intervention.get_detail_url()})

    def merge_path(self, path_to_merge):
        """
        Path unification
        :param path_to path_to_merge: Path instance to merge
        :return: Boolean
        """
        if (self.pk and path_to_merge) and (self.pk != path_to_merge.pk):
            conn = connections[DEFAULT_DB_ALIAS]
            cursor = conn.cursor()
            sql = "SELECT ft_merge_path({}, {});".format(self.pk, path_to_merge.pk)
            cursor.execute(sql)

            result = cursor.fetchall()[0][0]

            if result:
                # reload object after unification
                self.reload()

            return result

    @property
    def extent(self):
        return self.geom.transform(settings.API_SRID, clone=True).extent if self.geom else None


class Topology(AddPropertyMixin, AltimetryMixin, TimeStampedModelMixin, NoDeleteMixin):
    paths = models.ManyToManyField(Path, through='PathAggregation', verbose_name=_("Path"))
    offset = models.FloatField(default=0.0, verbose_name=_("Offset"))  # in SRID units
    kind = models.CharField(editable=False, verbose_name=_("Kind"), max_length=32)

    geom = models.GeometryField(editable=(not settings.TREKKING_TOPOLOGY_ENABLED),
                                srid=settings.SRID, null=True,
                                default=None, spatial_index=False)

    """ Fake srid attribute, that prevents transform() calls when using Django map widgets. """
    srid = settings.API_SRID

    class Meta:
        verbose_name = _("Topology")
        verbose_name_plural = _("Topologies")

    def __init__(self, *args, **kwargs):
        super(Topology, self).__init__(*args, **kwargs)
        if not self.pk:
            self.kind = self.__class__.KIND

    @property
    def length_2d(self):
        if self.geom and not self.ispoint():
            return round(self.geom.length, 1)

        else:
            return None

    @classproperty
    def length_2d_verbose_name(cls):
        return _("2D Length")

    @property
    def length_2d_display(self):
        return self.length_2d

    @classproperty
    def KIND(cls):
        return cls._meta.object_name.upper()

    def __str__(self):
        return "%s (%s)" % (_("Topology"), self.pk)

    def ispoint(self):
        if not settings.TREKKING_TOPOLOGY_ENABLED or not self.pk:
            return self.geom and self.geom.geom_type == 'Point'
        return all([a.start_position == a.end_position for a in self.aggregations.all()])

    def add_path(self, path, start=0.0, end=1.0, order=0, reload=True):
        """
        Shortcut function to add paths into this topology.
        """
        from .factories import PathAggregationFactory
        aggr = PathAggregationFactory.create(topo_object=self,
                                             path=path,
                                             start_position=start,
                                             end_position=end,
                                             order=order)

        if self.deleted:
            self.deleted = False
            self.save(update_fields=['deleted'])

        # Since a trigger modifies geom, we reload the object
        if reload:
            self.reload()
        return aggr

    @classmethod
    def overlapping(cls, topologies):
        """ Return a Topology queryset overlapping specified topologies.
        """
        return TopologyHelper.overlapping(cls, topologies)

    def mutate(self, other, delete=True):
        """
        Take alls attributes of the other topology specified and
        save them into this one. Optionnally deletes the other.
        """
        self.offset = other.offset
        self.save(update_fields=['offset'])
        PathAggregation.objects.filter(topo_object=self).delete()
        # The previous operation has put deleted = True (in triggers)
        # and NULL in geom (see update_geometry_of_topology:: IF t_count = 0)
        self.deleted = False
        self.geom = other.geom
        self.save(update_fields=['deleted', 'geom'])

        # Now copy all agregations from other to self
        aggrs = other.aggregations.all()
        # A point has only one aggregation, except if it is on an intersection.
        # In this case, the trigger will create them, so ignore them here.
        if other.ispoint():
            aggrs = aggrs[:1]
        for aggr in aggrs:
            self.add_path(aggr.path, aggr.start_position, aggr.end_position, aggr.order, reload=False)
        self.reload()
        if delete:
            other.delete(force=True)  # Really delete it from database
        return self

    def reload(self):
        """
        Reload into instance all computed attributes in triggers.
        """
        if self.pk:
            # Update computed values
            fromdb = self.__class__.objects.get(pk=self.pk)
            self.geom = fromdb.geom
            # /!\ offset may be set by a trigger OR in
            # the django code, reload() will override
            # any unsaved value
            self.offset = fromdb.offset
            AltimetryMixin.reload(self, fromdb)
            TimeStampedModelMixin.reload(self, fromdb)
            NoDeleteMixin.reload(self, fromdb)

        return self

    @debug_pg_notices
    def save(self, *args, **kwargs):
        # HACK: these fields are readonly from the Django point of view
        # but they can be changed at DB level. Since Django write all fields
        # to DB anyway, it is important to update it before writting
        if self.pk and settings.TREKKING_TOPOLOGY_ENABLED:
            existing = self.__class__.objects.get(pk=self.pk)
            self.length = existing.length
            # In the case of points, the geom can be set by Django. Don't override.
            point_geom_not_set = self.ispoint() and self.geom is None
            geom_already_in_db = not self.ispoint() and existing.geom is not None
            if (point_geom_not_set or geom_already_in_db):
                self.geom = existing.geom
        else:
            if not self.deleted and self.geom is None:
                # We cannot have NULL geometry. So we use an empty one,
                # it will be computed or overwritten by triggers.
                self.geom = fromstr('POINT (0 0)')

        if not self.kind:
            if self.KIND == "TOPOLOGYMIXIN":
                raise Exception("Cannot save abstract topologies")
            self.kind = self.__class__.KIND

        # Static value for Topology offset, if any
        shortmodelname = self._meta.object_name.lower().replace('edge', '')
        self.offset = settings.TOPOLOGY_STATIC_OFFSETS.get(shortmodelname, self.offset)

        # Save into db
        super(Topology, self).save(*args, **kwargs)
        self.reload()

    def serialize(self, **kwargs):
        return TopologyHelper.serialize(self, **kwargs)

    @classmethod
    def deserialize(cls, serialized):
        return TopologyHelper.deserialize(serialized)

    def distance(self, to_cls):
        """Distance to associate this topology to another topology class"""
        return None


class PathAggregationManager(models.Manager):
    def get_queryset(self):
        return super(PathAggregationManager, self).get_queryset().order_by('order')


class PathAggregation(models.Model):
    path = models.ForeignKey(Path, null=False,
                             verbose_name=_("Path"),
                             related_name="aggregations",
<<<<<<< HEAD
                             on_delete=models.DO_NOTHING)  # The CASCADE behavior is enforced at DB-level (see file ../sql/30_topologies_paths.sql)
    topo_object = models.ForeignKey(Topology, null=False, related_name="aggregations",
=======
                             on_delete=models.DO_NOTHING)  # The CASCADE behavior is enforced at DB-level (see file ../sql/20_evenements_troncons.sql)
    topo_object = models.ForeignKey(Topology, null=False, related_name="aggregations", on_delete=models.CASCADE,
>>>>>>> be637639
                                    verbose_name=_("Topology"))
    start_position = models.FloatField(verbose_name=_("Start position"), db_index=True)
    end_position = models.FloatField(verbose_name=_("End position"), db_index=True)
    order = models.IntegerField(default=0, blank=True, null=True, verbose_name=_("Order"))

    # Override default manager
    objects = PathAggregationManager()

    def __str__(self):
        return "%s (%s-%s: %s - %s)" % (_("Path aggregation"), self.path.pk, self.path.name, self.start_position, self.end_position)

    @property
    def start_meter(self):
        try:
            return 0 if self.start_position == 0.0 else int(self.start_position * self.path.length)
        except ValueError:
            return -1

    @property
    def end_meter(self):
        try:
            return 0 if self.end_position == 0.0 else int(self.end_position * self.path.length)
        except ValueError:
            return -1

    @property
    def is_full(self):
        return (self.start_position == 0.0 and self.end_position == 1.0
                or self.start_position == 1.0 and self.end_position == 0.0)

    @debug_pg_notices
    def save(self, *args, **kwargs):
        return super(PathAggregation, self).save(*args, **kwargs)

    class Meta:
        verbose_name = _("Path aggregation")
        verbose_name_plural = _("Path aggregations")
        # Important - represent the order of the path in the Topology path list
        ordering = ['order', ]


class PathSource(StructureOrNoneRelated):

    source = models.CharField(verbose_name=_("Source"), max_length=50)

    class Meta:
        verbose_name = _("Path source")
        verbose_name_plural = _("Path sources")
        ordering = ['source']

    def __str__(self):
        if self.structure:
            return "{} ({})".format(self.source, self.structure.name)
        return self.source


@functools.total_ordering
class Stake(StructureOrNoneRelated):

    stake = models.CharField(verbose_name=_("Stake"), max_length=50)

    class Meta:
        verbose_name = _("Maintenance stake")
        verbose_name_plural = _("Maintenance stakes")
        ordering = ['id']

    def __lt__(self, other):
        if other is None:
            return False
        return self.pk < other.pk

    def __eq__(self, other):
        return isinstance(other, Stake) \
            and self.pk == other.pk

    def __str__(self):
        if self.structure:
            return "{} ({})".format(self.stake, self.structure.name)
        return self.stake


class Comfort(StructureOrNoneRelated):

    comfort = models.CharField(verbose_name=_("Comfort"), max_length=50)

    class Meta:
        verbose_name = _("Comfort")
        verbose_name_plural = _("Comforts")
        ordering = ['comfort']

    def __str__(self):
        if self.structure:
            return "{} ({})".format(self.comfort, self.structure.name)
        return self.comfort


class Usage(StructureOrNoneRelated):

    usage = models.CharField(verbose_name=_("Usage"), max_length=50)

    class Meta:
        verbose_name = _("Usage")
        verbose_name_plural = _("Usages")
        ordering = ['usage']

    def __str__(self):
        if self.structure:
            return "{} ({})".format(self.usage, self.structure.name)
        return self.usage


class Network(StructureOrNoneRelated):

    network = models.CharField(verbose_name=_("Network"), max_length=50)

    class Meta:
        verbose_name = _("Network")
        verbose_name_plural = _("Networks")
        ordering = ['network']

    def __str__(self):
        if self.structure:
            return "{} ({})".format(self.network, self.structure.name)
        return self.network


class Trail(MapEntityMixin, Topology, StructureRelated):
    topo_object = models.OneToOneField(Topology, parent_link=True, on_delete=models.CASCADE)
    name = models.CharField(verbose_name=_("Name"), max_length=64)
    departure = models.CharField(verbose_name=_("Departure"), blank=True, max_length=64)
    arrival = models.CharField(verbose_name=_("Arrival"), blank=True, max_length=64)
    comments = models.TextField(default="", blank=True, verbose_name=_("Comments"))
    eid = models.CharField(verbose_name=_("External id"), max_length=1024, blank=True, null=True)

    class Meta:
        verbose_name = _("Trail")
        verbose_name_plural = _("Trails")
        ordering = ['name']

    def __str__(self):
        return self.name

    @property
    def name_display(self):
        return '<a data-pk="%s" href="%s" title="%s" >%s</a>' % (self.pk,
                                                                 self.get_detail_url(),
                                                                 self,
                                                                 self)

    @classmethod
    def path_trails(cls, path):
        trails = cls.objects.existing().filter(aggregations__path=path)
        # The following part prevents conflict with default trail ordering
        # ProgrammingError: SELECT DISTINCT ON expressions must match initial ORDER BY expressions
        return trails.order_by('topo_object').distinct('topo_object')

    def kml(self):
        """ Exports path into KML format, add geometry as linestring """
        kml = simplekml.Kml()
        geom3d = self.geom_3d.transform(4326, clone=True)  # KML uses WGS84
        line = kml.newlinestring(name=self.name,
                                 description=plain_text(self.comments),
                                 coords=simplify_coords(geom3d.coords))
        line.style.linestyle.color = simplekml.Color.red  # Red
        line.style.linestyle.width = 4  # pixels
        return kml.kml()


Path.add_property('trails', lambda self: Trail.path_trails(self), _("Trails"))
Topology.add_property('trails', lambda self: Trail.overlapping(self), _("Trails"))<|MERGE_RESOLUTION|>--- conflicted
+++ resolved
@@ -498,13 +498,8 @@
     path = models.ForeignKey(Path, null=False,
                              verbose_name=_("Path"),
                              related_name="aggregations",
-<<<<<<< HEAD
                              on_delete=models.DO_NOTHING)  # The CASCADE behavior is enforced at DB-level (see file ../sql/30_topologies_paths.sql)
-    topo_object = models.ForeignKey(Topology, null=False, related_name="aggregations",
-=======
-                             on_delete=models.DO_NOTHING)  # The CASCADE behavior is enforced at DB-level (see file ../sql/20_evenements_troncons.sql)
     topo_object = models.ForeignKey(Topology, null=False, related_name="aggregations", on_delete=models.CASCADE,
->>>>>>> be637639
                                     verbose_name=_("Topology"))
     start_position = models.FloatField(verbose_name=_("Start position"), db_index=True)
     end_position = models.FloatField(verbose_name=_("End position"), db_index=True)
