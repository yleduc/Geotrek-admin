--- conflicted
+++ resolved
@@ -14,17 +14,10 @@
 
 from geotrek.authent.tests.factories import UserProfileFactory
 from geotrek.common.models import Attachment
-<<<<<<< HEAD
-from geotrek.feedback.helpers import SuricateMessenger, SuricateRequestManager
-from geotrek.feedback.models import (AttachedMessage, Report, ReportActivity,
-                                     ReportProblemMagnitude, ReportStatus)
-from geotrek.feedback.tests.factories import ReportFactory
-=======
 from geotrek.feedback.forms import ReportForm
 from geotrek.feedback.helpers import SuricateMessenger, SuricateRequestManager
 from geotrek.feedback.models import (AttachedMessage, Report, ReportActivity,
                                      ReportProblemMagnitude, ReportStatus)
->>>>>>> e068c484
 from geotrek.feedback.tests.factories import (ReportFactory,
                                               ReportStatusFactory,
                                               WorkflowManagerFactory)
@@ -402,17 +395,6 @@
 class SuricateWorkflowTests(SuricateTests):
     fixtures = ['geotrek/maintenance/fixtures/basic.json']
 
-<<<<<<< HEAD
-    def setUp(cls):
-        cls.filed_status = ReportStatusFactory(suricate_id='filed', label="Déposé")
-        cls.classified_status = ReportStatusFactory(suricate_id='classified', label="Classé sans suite")
-        cls.programmed_status = ReportStatusFactory(suricate_id='programmed', label="Programmé")
-        cls.waiting_status = ReportStatusFactory(suricate_id='waiting', label="En cours")
-        cls.intervention_late_status = ReportStatusFactory(suricate_id='intervention_late', label="Intervention en retard")
-        cls.resolution_late_status = ReportStatusFactory(suricate_id='resolution_late', label="Resolution en retard")
-        cls.intervention_solved_status = ReportStatusFactory(suricate_id='intervention_solved', label="Intervention terminée")
-        cls.resolved_status = ReportStatusFactory(suricate_id='resolved', label="Résolu")
-=======
     @classmethod
     def setUpTestData(cls):
         cls.filed_status = ReportStatusFactory(identifier='filed', label="Déposé")
@@ -423,7 +405,6 @@
         cls.late_resolution_status = ReportStatusFactory(identifier='late_resolution', label="Resolution en retard")
         cls.solved_intervention_status = ReportStatusFactory(identifier='solved_intervention', label="Intervention terminée")
         cls.resolved_status = ReportStatusFactory(identifier='resolved', label="Résolu")
->>>>>>> e068c484
         cls.report = ReportFactory(status=cls.filed_status, uid=uuid.uuid4())
         cls.admin = SuperUserFactory(username="Admiin", password="drowssap")
         cls.user = UserFactory(username="Maxou", password="drowssap")
@@ -445,31 +426,19 @@
     def inner(self, *args, **kwargs):
         exceptions = []
         try:
-<<<<<<< HEAD
-            with override_settings(SURICATE_REPORT_ENABLED=False, SURICATE_MANAGEMENT_ENABLED=False):
-=======
             with override_settings(SURICATE_REPORT_ENABLED=False, SURICATE_MANAGEMENT_ENABLED=False, LANGUAGE_CODE='fr'):
->>>>>>> e068c484
                 test_func(self, *args, **kwargs)
         except AssertionError as e:
             e.args += ("Failed for 'No Suricate' mode",)
             exceptions.append(e)
         try:
-<<<<<<< HEAD
-            with override_settings(SURICATE_REPORT_ENABLED=True, SURICATE_MANAGEMENT_ENABLED=False):
-=======
             with override_settings(SURICATE_REPORT_ENABLED=True, SURICATE_MANAGEMENT_ENABLED=False, LANGUAGE_CODE='fr'):
->>>>>>> e068c484
                 test_func(self, *args, **kwargs)
         except AssertionError as e:
             e.args += ("Failed for 'Suricate Report' mode",)
             exceptions.append(e)
         try:
-<<<<<<< HEAD
-            with override_settings(SURICATE_REPORT_ENABLED=True, SURICATE_MANAGEMENT_ENABLED=True):
-=======
             with override_settings(SURICATE_REPORT_ENABLED=True, SURICATE_MANAGEMENT_ENABLED=True, LANGUAGE_CODE='fr'):
->>>>>>> e068c484
                 test_func(self, *args, **kwargs)
         except AssertionError as e:
             e.args += ("Failed for 'Suricate Management' mode",)
@@ -482,21 +451,13 @@
     def inner(self, *args, **kwargs):
         exceptions = []
         try:
-<<<<<<< HEAD
-            with override_settings(SURICATE_REPORT_ENABLED=False, SURICATE_MANAGEMENT_ENABLED=False):
-=======
             with override_settings(SURICATE_REPORT_ENABLED=False, SURICATE_MANAGEMENT_ENABLED=False, LANGUAGE_CODE='fr'):
->>>>>>> e068c484
                 test_func(self, *args, **kwargs)
         except AssertionError as e:
             e.args += ("Failed for 'No Suricate' mode",)
             exceptions.append(e)
         try:
-<<<<<<< HEAD
-            with override_settings(SURICATE_REPORT_ENABLED=True, SURICATE_MANAGEMENT_ENABLED=False):
-=======
             with override_settings(SURICATE_REPORT_ENABLED=True, SURICATE_MANAGEMENT_ENABLED=False, LANGUAGE_CODE='fr'):
->>>>>>> e068c484
                 test_func(self, *args, **kwargs)
         except AssertionError as e:
             e.args += ("Failed for 'Suricate Report' mode",)
@@ -508,11 +469,7 @@
 def test_for_management_mode(test_func):
     def inner(self, *args, **kwargs):
         try:
-<<<<<<< HEAD
-            with override_settings(SURICATE_REPORT_ENABLED=True, SURICATE_MANAGEMENT_ENABLED=True):
-=======
             with override_settings(SURICATE_REPORT_ENABLED=True, SURICATE_MANAGEMENT_ENABLED=True, LANGUAGE_CODE='fr'):
->>>>>>> e068c484
                 test_func(self, *args, **kwargs)
         except AssertionError as e:
             e.args += ("Failed for 'Suricate Management' mode",)
@@ -522,15 +479,12 @@
 
 class TestWorkflowFirstSteps(SuricateWorkflowTests):
 
-<<<<<<< HEAD
-=======
     @classmethod
     def setUpTestData(cls):
         SuricateWorkflowTests.setUpTestData()
         cls.report_filed_1 = ReportFactory(status=cls.filed_status, uid=uuid.uuid4())
         cls.report_filed_2 = ReportFactory(status=cls.filed_status, uid=uuid.uuid4())
 
->>>>>>> e068c484
     @override_settings(SURICATE_MANAGEMENT_ENABLED=True)
     @mock.patch("geotrek.feedback.helpers.requests.get")
     @mock.patch("geotrek.feedback.helpers.requests.post")
@@ -538,30 +492,18 @@
     @mock.patch("geotrek.feedback.helpers.SuricateMessenger.update_status")
     def test_classify_alert_notifies_suricate_when_management_enabled(self, mocked_notify_suricate_status, mocked_mail_sentinel, mocked_post, mocked_get):
         form = ReportForm(
-<<<<<<< HEAD
-            instance=self.report,
-            data={
-                'geom': 'POINT(5.1 6.6)',
-                'email': self.report.email,
-=======
             instance=self.report_filed_1,
             data={
                 'geom': 'POINT(5.1 6.6)',
                 'email': self.report_filed_1.email,
->>>>>>> e068c484
                 'status': self.classified_status.pk,
                 'message_sentinel': "Problème déjà réglé"
             }
         )
         self.assertTrue(form.is_valid)
         form.save()
-<<<<<<< HEAD
-        mocked_mail_sentinel.assert_called_once_with(self.report.uid, "Problème déjà réglé")
-        mocked_notify_suricate_status.assert_called_once_with(self.report.uid, self.classified_status.suricate_id, "Problème déjà réglé")
-=======
         mocked_mail_sentinel.assert_called_once_with(self.report_filed_1.uid, "Problème déjà réglé")
         mocked_notify_suricate_status.assert_called_once_with(self.report_filed_1.uid, self.classified_status.identifier, "Problème déjà réglé")
->>>>>>> e068c484
 
     @override_settings(SURICATE_MANAGEMENT_ENABLED=False)
     @mock.patch("geotrek.feedback.helpers.requests.get")
@@ -570,17 +512,10 @@
     @mock.patch("geotrek.feedback.helpers.SuricateMessenger.update_status")
     def test_classify_alert_does_not_notify_suricate_when_management_disabled(self, mocked_notify_suricate_status, mocked_mail_sentinel, mocked_post, mocked_get):
         form = ReportForm(
-<<<<<<< HEAD
-            instance=self.report,
-            data={
-                'geom': 'POINT(5.1 6.6)',
-                'email': self.report.email,
-=======
             instance=self.report_filed_2,
             data={
                 'geom': 'POINT(5.1 6.6)',
                 'email': self.report_filed_2.email,
->>>>>>> e068c484
                 'status': self.classified_status.pk,
                 'message_sentinel': "Problème déjà réglé"
             }
