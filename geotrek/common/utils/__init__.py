--- conflicted
+++ resolved
@@ -3,10 +3,7 @@
 
 from django.db import connection
 from django.utils.timezone import utc
-<<<<<<< HEAD
 
-=======
->>>>>>> 98200708
 
 logger = logging.getLogger(__name__)
 
