import datetime
from unittest import skipIf

from dateutil.relativedelta import relativedelta
from django.conf import settings
from django.contrib.gis.geos import (LineString, MultiLineString, MultiPoint,
                                     Point, Polygon)
from django.contrib.gis.geos.collections import GeometryCollection
from django.test.testcases import TestCase
from django.test.utils import override_settings
from django.urls import reverse
from django.utils import timezone
from freezegun.api import freeze_time

from geotrek import __version__
from geotrek.authent import factories as authent_factory
from geotrek.authent import models as authent_models
from geotrek.common import factories as common_factory
from geotrek.common import models as common_models
from geotrek.common.utils.testdata import (get_dummy_uploaded_document,
                                           get_dummy_uploaded_file,
                                           get_dummy_uploaded_image)
from geotrek.core import factories as core_factory
from geotrek.core import models as path_models
from geotrek.feedback import factories as feedback_factory
from geotrek.flatpages import factories as flatpages_factory
from geotrek.infrastructure import factories as infrastructure_factory
from geotrek.infrastructure import models as infrastructure_models
from geotrek.outdoor import factories as outdoor_factory
from geotrek.outdoor import models as outdoor_models
from geotrek.sensitivity import factories as sensitivity_factory
from geotrek.sensitivity import models as sensitivity_models
from geotrek.tourism import factories as tourism_factory
from geotrek.tourism import models as tourism_models
from geotrek.trekking import factories as trek_factory
from geotrek.trekking import models as trek_models
from geotrek.zoning import factories as zoning_factory
from geotrek.zoning import models as zoning_models
from geotrek.signage import factories as signage_factory
from geotrek.signage import models as signage_models
from mapentity.factories import SuperUserFactory

PAGINATED_JSON_STRUCTURE = sorted([
    'count', 'next', 'previous', 'results',
])

PAGINATED_GEOJSON_STRUCTURE = sorted([
    'count', 'next', 'previous', 'features', 'type'
])

GEOJSON_STRUCTURE = sorted([
    'geometry',
    'type',
    'bbox',
    'properties'
])

TREK_PROPERTIES_GEOJSON_STRUCTURE = sorted([
    'id', 'access', 'accessibilities', 'advice', 'advised_parking',
    'altimetric_profile', 'ambiance', 'arrival', 'ascent', 'attachments',
    'children', 'cities', 'create_datetime', 'departure', 'departure_geom',
    'descent', 'description', 'description_teaser', 'difficulty', 'departure_city',
    'disabled_infrastructure', 'duration', 'elevation_area_url', 'elevation_svg_url',
    'external_id', 'gpx', 'information_desks', 'kml', 'labels', 'length_2d',
    'length_3d', 'max_elevation', 'min_elevation', 'name', 'networks',
    'next', 'parents', 'parking_location', 'pdf', 'points_reference',
    'portal', 'practice', 'previous', 'public_transport', 'published',
    'reservation_system', 'route', 'second_external_id', 'source', 'structure',
    'themes', 'update_datetime', 'url', 'web_links'
])

PATH_PROPERTIES_GEOJSON_STRUCTURE = sorted(['comments', 'length_2d', 'length_3d', 'name', 'url'])

TOUR_PROPERTIES_GEOJSON_STRUCTURE = sorted(TREK_PROPERTIES_GEOJSON_STRUCTURE + ['count_children', 'steps'])

POI_PROPERTIES_GEOJSON_STRUCTURE = sorted([
    'id', 'create_datetime', 'description', 'external_id',
    'name', 'attachments', 'published', 'type', 'update_datetime', 'url'
])

TOURISTIC_CONTENT_CATEGORY_DETAIL_JSON_STRUCTURE = sorted([
    'id', 'label', 'order', 'pictogram', 'types'
])

TOURISTIC_CONTENT_DETAIL_JSON_STRUCTURE = sorted([
    'approved', 'attachments', 'category', 'cities', 'contact', 'create_datetime', 'description',
    'description_teaser', 'departure_city', 'email', 'external_id', 'geometry', 'id', 'name', 'pdf',
    'portal', 'practical_info', 'published', 'reservation_id', 'reservation_system',
    'source', 'structure', 'themes', 'types', 'update_datetime', 'url', 'website',
])

CITY_PROPERTIES_JSON_STRUCTURE = sorted([
    'id', 'geometry', 'name', 'published'
])

DISTRICT_PROPERTIES_JSON_STRUCTURE = sorted([
    'id', 'geometry', 'name', 'published'
])

ROUTE_PROPERTIES_JSON_STRUCTURE = sorted([
    'id', 'route', 'pictogram'
])

THEME_PROPERTIES_JSON_STRUCTURE = sorted([
    'id', 'label', 'pictogram'
])

ACCESSIBILITY_PROPERTIES_JSON_STRUCTURE = sorted([
    'id', 'name', 'pictogram'
])

TARGET_PORTAL_PROPERTIES_JSON_STRUCTURE = sorted([
    'id', 'name', 'website', 'title', 'description', 'facebook_id', 'facebook_image_url', 'facebook_image_height', 'facebook_image_width'
])

STRUCTURE_PROPERTIES_JSON_STRUCTURE = sorted(['id', 'name'])

TREK_LABEL_PROPERTIES_JSON_STRUCTURE = sorted(['id', 'advice', 'filter', 'name', 'pictogram'])

INFORMATION_DESK_PROPERTIES_JSON_STRUCTURE = sorted([
    'id', 'description', 'email', 'latitude', 'longitude',
    'municipality', 'name', 'phone', 'photo_url',
    'postal_code', 'street', 'type', 'website'
])

SOURCE_PROPERTIES_JSON_STRUCTURE = sorted(['id', 'name', 'pictogram', 'website'])

RESERVATION_SYSTEM_PROPERTIES_JSON_STRUCTURE = sorted(['name', 'id'])

SITE_PROPERTIES_JSON_STRUCTURE = sorted([
    'advice', 'ambiance', 'description', 'description_teaser', 'eid', 'geometry', 'id',
    'information_desks', 'labels', 'name', 'period', 'portal', 'practice', 'source', 'managers',
    'structure', 'themes', 'type', 'url', 'web_links', 'orientation', 'wind', 'ratings_min', 'ratings_max',
])

OUTDOORPRACTICE_PROPERTIES_JSON_STRUCTURE = sorted(['id', 'name'])

SITETYPE_PROPERTIES_JSON_STRUCTURE = sorted(['id', 'name', 'practice'])

SENSITIVE_AREA_PROPERTIES_JSON_STRUCTURE = sorted([
    'id', 'contact', 'create_datetime', 'description', 'elevation', 'geometry',
    'info_url', 'kml_url', 'name', 'period', 'practices', 'published', 'species_id',
    'structure', 'update_datetime', 'url'
])

SENSITIVE_AREA_SPECIES_PROPERTIES_JSON_STRUCTURE = sorted([
    'id', 'name', 'period01', 'period02', 'period03',
    'period04', 'period05', 'period06', 'period07',
    'period08', 'period09', 'period10', 'period11',
    'period12', 'practices', 'radius', 'url'
])

COURSE_PROPERTIES_JSON_STRUCTURE = sorted([
    'advice', 'description', 'duration', 'eid', 'equipment', 'gear', 'geometry', 'height', 'id',
    'length', 'name', 'ratings', 'ratings_description', 'site', 'structure', 'type', 'url',
])

COURSETYPE_PROPERTIES_JSON_STRUCTURE = sorted(['id', 'name', 'practice'])

ORGANISM_PROPERTIES_JSON_STRUCTURE = sorted(['id', 'name'])

SERVICE_DETAIL_JSON_STRUCTURE = sorted([
    'id', 'eid', 'geometry', 'structure', 'type'
])

SERVICE_TYPE_DETAIL_JSON_STRUCTURE = sorted([
    'id', 'name', 'practices', 'pictogram'
])

INFRASTRUCTURE_DETAIL_JSON_STRUCTURE = sorted([
    'id', 'attachments', 'condition', 'description', 'eid', 'geometry', 'implantation_year', 'maintenance_difficulty', 'name', 'structure', 'type', 'usage_difficulty'
])

INFRASTRUCTURE_TYPE_DETAIL_JSON_STRUCTURE = sorted([
    'id', 'label', 'pictogram', 'structure', 'type'
])

INFRASTRUCTURE_CONDITION_DETAIL_JSON_STRUCTURE = sorted([
    'id', 'label', 'structure'
])

INFRASTRUCTURE_USAGE_DIFFICULTY_DETAIL_JSON_STRUCTURE = sorted([
    'id', 'label', 'structure'
])

INFRASTRUCTURE_MAINTENANCE_DIFFICULTY_DETAIL_JSON_STRUCTURE = sorted([
    'id', 'label', 'structure'
])

TOURISTIC_EVENT_DETAIL_JSON_STRUCTURE = sorted([
    'id', 'accessibility', 'approved', 'begin_date', 'booking', 'cities', 'contact', 'create_datetime',
    'description', 'description_teaser', 'duration', 'email', 'end_date', 'external_id', 'geometry',
    'meeting_point', 'meeting_time', 'name', 'organizer', 'participant_number', 'pdf', 'portal',
    'practical_info', 'published', 'source', 'speaker', 'structure', 'target_audience', 'themes',
    'type', 'update_datetime', 'url', 'website'
])

TOURISTIC_EVENT_TYPE_DETAIL_JSON_STRUCTURE = sorted([
    'id', 'pictogram', 'type'
])

SIGNAGE_DETAIL_JSON_STRUCTURE = sorted([
    'id', 'attachments', 'blades', 'code', 'condition', 'description', 'eid',
    'geometry', 'implantation_year', 'name', 'printed_elevation', 'sealing',
    'structure', 'type'
])

SIGNAGE_TYPE_DETAIL_JSON_STRUCTURE = sorted([
    'id', 'label', 'pictogram', 'structure'
])

SIGNAGE_BLADE_COLOR_DETAIL_JSON_STRUCTURE = sorted([
    'id', 'label'
])

SIGNAGE_DIRECTION_DETAIL_JSON_STRUCTURE = sorted([
    'id', 'label'
])

SIGNAGE_SEALING_DETAIL_JSON_STRUCTURE = sorted([
    'id', 'label', 'structure'
])

SIGNAGE_BLADE_TYPE_DETAIL_JSON_STRUCTURE = sorted([
    'id', 'label', 'structure'
])


class BaseApiTest(TestCase):
    """
    Base TestCase for all API profile
    """

    @classmethod
    def setUpTestData(cls):
        cls.nb_treks = 15
        cls.organism = common_factory.OrganismFactory.create()
        cls.theme = common_factory.ThemeFactory.create()
        cls.network = trek_factory.TrekNetworkFactory.create()
        cls.label = common_factory.LabelFactory(id=23)
        cls.path = core_factory.PathFactory.create(geom=LineString((0, 0), (0, 10)))
        cls.treks = trek_factory.TrekWithPOIsFactory.create_batch(cls.nb_treks, paths=[(cls.path, 0, 1)], geom=cls.path.geom)
        cls.treks[0].themes.add(cls.theme)
        cls.treks[0].networks.add(cls.network)
        cls.treks[0].labels.add(cls.label)
        trek_models.TrekRelationship(trek_a=cls.treks[0], trek_b=cls.treks[1]).save()
        information_desk_type = tourism_factory.InformationDeskTypeFactory()
        cls.info_desk = tourism_factory.InformationDeskFactory(type=information_desk_type)
        cls.treks[0].information_desks.add(cls.info_desk)
        common_factory.AttachmentFactory.create(content_object=cls.treks[0], attachment_file=get_dummy_uploaded_image())
        common_factory.AttachmentFactory.create(content_object=cls.treks[0], attachment_file=get_dummy_uploaded_file())
        common_factory.AttachmentFactory.create(content_object=cls.treks[0], attachment_file=get_dummy_uploaded_document())
        common_factory.AttachmentFactory(content_object=cls.treks[0], attachment_file='', attachment_video='https://www.youtube.com/embed/Jm3anSjly0Y?wmode=opaque')
        common_factory.AttachmentFactory(content_object=cls.treks[0], attachment_file='', attachment_video='', attachment_link='https://geotrek.fr/assets/img/logo.svg')
        common_factory.AttachmentFactory(content_object=cls.treks[0], attachment_file='', attachment_video='', attachment_link='')
        cls.treks[3].parking_location = None
        cls.treks[3].points_reference = MultiPoint([Point(0, 0), Point(1, 1)], srid=settings.SRID)
        cls.treks[3].save()
        cls.content = tourism_factory.TouristicContentFactory.create(published=True, geom='SRID=2154;POINT(0 0)')
        cls.content2 = tourism_factory.TouristicContentFactory.create(published=True, geom='SRID=2154;POINT(0 0)')
        cls.city = zoning_factory.CityFactory(code='01000', geom='SRID=2154;MULTIPOLYGON(((-1 -1, -1 1, 1 1, 1 -1, -1 -1)))')
        cls.city2 = zoning_factory.CityFactory(code='02000', geom='SRID=2154;MULTIPOLYGON(((-1 -1, -1 1, 1 1, 1 -1, -1 -1)))')
        cls.district = zoning_factory.DistrictFactory(geom='SRID=2154;MULTIPOLYGON(((-1 -1, -1 1, 1 1, 1 -1, -1 -1)))')
        cls.district2 = zoning_factory.DistrictFactory(geom='SRID=2154;MULTIPOLYGON(((-1 -1, -1 1, 1 1, 1 -1, -1 -1)))')
        cls.accessibility = trek_factory.AccessibilityFactory()
        cls.route = trek_factory.RouteFactory()
        cls.theme2 = common_factory.ThemeFactory()
        cls.portal = common_factory.TargetPortalFactory()
        cls.treks[0].portal.add(cls.portal)
        cls.structure = authent_factory.StructureFactory()
        cls.treks[0].structure = cls.structure
        cls.poi_type = trek_factory.POITypeFactory()
        cls.practice = trek_factory.PracticeFactory()
        cls.difficulty = trek_factory.DifficultyLevelFactory()
        cls.network = trek_factory.TrekNetworkFactory()
        if settings.TREKKING_TOPOLOGY_ENABLED:
            cls.poi = trek_factory.POIFactory(paths=[(cls.treks[0].paths.all()[0], 0.5, 0.5)])
        cls.source = common_factory.RecordSourceFactory()
        cls.reservation_system = common_factory.ReservationSystemFactory()
        cls.treks[0].reservation_system = cls.reservation_system
        cls.site = outdoor_factory.SiteFactory(managers=[cls.organism])
        cls.category = tourism_factory.TouristicContentCategoryFactory()
        cls.content2.category = cls.category
        cls.content2.portal.add(cls.portal)
        common_factory.FileTypeFactory.create(type='Topoguide')
        cls.sensitivearea = sensitivity_factory.SensitiveAreaFactory()
        cls.sensitivearea_practice = sensitivity_factory.SportPracticeFactory()
        cls.sensitivearea_species = sensitivity_factory.SpeciesFactory()
        cls.parent = trek_factory.TrekFactory.create(
            published=True,
            name='Parent',
            route=cls.route,
            structure=cls.structure,
            reservation_system=cls.reservation_system,
            practice=cls.practice,
            difficulty=cls.difficulty,
        )
        cls.parent.accessibilities.add(cls.accessibility)
        cls.parent.source.add(cls.source)
        cls.parent.themes.add(cls.theme2)
        cls.parent.networks.add(cls.network)
        cls.parent.save()
        # For unpublished treks we avoid to create new reservation system and routes
        cls.parent2 = trek_factory.TrekFactory.create(published=False, name='Parent2', reservation_system=cls.reservation_system, route=cls.route)
        cls.child1 = trek_factory.TrekFactory.create(published=False, name='Child 1', reservation_system=cls.reservation_system, route=cls.route)
        cls.child2 = trek_factory.TrekFactory.create(published=True, name='Child 2')
        cls.child3 = trek_factory.TrekFactory.create(published=False, name='Child 3', reservation_system=cls.reservation_system, route=cls.route)
        trek_models.TrekRelationship(trek_a=cls.parent, trek_b=cls.treks[0]).save()
        trek_models.OrderedTrekChild(parent=cls.parent, child=cls.child1, order=2).save()
        trek_models.OrderedTrekChild(parent=cls.parent, child=cls.child2, order=1).save()
        trek_models.OrderedTrekChild(parent=cls.parent2, child=cls.child3, order=1).save()
        trek_models.OrderedTrekChild(parent=cls.treks[0], child=cls.child2, order=3).save()
        # Create a trek with a multilinestring geom
        cls.path2 = core_factory.PathFactory.create(geom=LineString((0, 10), (0, 20)))
        cls.path3 = core_factory.PathFactory.create(geom=LineString((0, 20), (0, 30)))
        cls.trek_multilinestring = trek_factory.TrekFactory.create(
            paths=[(cls.path, 0, 1), (cls.path2, 0, 1), (cls.path3, 0, 1)],
            geom=MultiLineString([cls.path.geom, cls.path3.geom])
        )
        cls.path2.delete()
        cls.trek_multilinestring.reload()
        cls.trek_multilinestring.published = True
        cls.trek_multilinestring.save()
        # Create a trek with a point geom
        cls.trek_point = trek_factory.TrekFactory.create(paths=[(cls.path, 0, 0)], geom=Point(cls.path.geom.coords[0]))
        cls.nb_treks += 4  # add parent, 1 child published and treks with a multilinestring/point geom
        cls.coursetype = outdoor_factory.CourseTypeFactory()
        cls.course = outdoor_factory.CourseFactory(
            site=cls.site,
            type=cls.coursetype
        )
        # create a reference point for distance filter (in 4326, Cahors city)
        cls.reference_point = Point(x=1.4388656616210938,
                                    y=44.448487178796235, srid=4326)
        cls.service_type = trek_factory.ServiceTypeFactory()
        cls.service1 = trek_factory.ServiceFactory()
        cls.service = trek_factory.ServiceFactory(
            type=cls.service_type
        )
        cls.infrastructure_type = infrastructure_factory.InfrastructureTypeFactory()
        cls.infrastructure_condition = infrastructure_factory.InfrastructureConditionFactory()
        cls.infrastructure_usagedifficulty = infrastructure_factory.InfrastructureUsageDifficultyLevelFactory()
        cls.infrastructure_maintenancedifficulty = infrastructure_factory.InfrastructureMaintenanceDifficultyLevelFactory()
        cls.infrastructure = infrastructure_factory.InfrastructureFactory(
            type=cls.infrastructure_type,
            usage_difficulty=cls.infrastructure_usagedifficulty,
            maintenance_difficulty=cls.infrastructure_maintenancedifficulty,
            condition=cls.infrastructure_condition,
            published=True
        )
        cls.bladetype = signage_factory.BladeTypeFactory(
        )
        cls.color = signage_factory.BladeColorFactory()
        cls.sealing = signage_factory.SealingFactory()
        cls.direction = signage_factory.BladeDirectionFactory()
        cls.bladetype = signage_factory.BladeFactory(
            color=cls.color,
            type=cls.bladetype,
            direction=cls.direction
        )
        cls.signagetype = signage_factory.SignageTypeFactory()
        cls.signage = signage_factory.SignageFactory(
            type=cls.signagetype,
            published=True
        )

    def check_number_elems_response(self, response, model):
        json_response = response.json()
        self.assertEqual(response.status_code, 200)
        self.assertEquals(len(json_response['results']), model.objects.count())

    def check_structure_response(self, response, structure):
        json_response = response.json()
        self.assertEqual(response.status_code, 200)
        self.assertEquals(sorted(json_response.keys()), structure)

    def get_trek_list(self, params=None):
        return self.client.get(reverse('apiv2:trek-list'), params)

    def get_trek_detail(self, id_trek, params=None):
        return self.client.get(reverse('apiv2:trek-detail', args=(id_trek,)), params)

    def get_tour_list(self, params=None):
        return self.client.get(reverse('apiv2:tour-list'), params)

    def get_tour_detail(self, id_trek, params=None):
        return self.client.get(reverse('apiv2:tour-detail', args=(id_trek,)), params)

    def get_difficulties_list(self, params=None):
        return self.client.get(reverse('apiv2:difficulty-list'), params)

    def get_difficulty_detail(self, id_difficulty, params=None):
        return self.client.get(reverse('apiv2:difficulty-detail', args=(id_difficulty,)), params)

    def get_practices_list(self, params=None):
        return self.client.get(reverse('apiv2:practice-list'), params)

    def get_practices_detail(self, id_practice, params=None):
        return self.client.get(reverse('apiv2:practice-detail', args=(id_practice,)), params)

    def get_networks_list(self, params=None):
        return self.client.get(reverse('apiv2:network-list'), params)

    def get_network_detail(self, id_network, params=None):
        return self.client.get(reverse('apiv2:network-detail', args=(id_network,)), params)

    def get_themes_list(self, params=None):
        return self.client.get(reverse('apiv2:theme-list'), params)

    def get_themes_detail(self, id_theme, params=None):
        return self.client.get(reverse('apiv2:theme-detail', args=(id_theme,)), params)

    def get_city_list(self, params=None):
        return self.client.get(reverse('apiv2:city-list'), params)

    def get_city_detail(self, id_city, params=None):
        return self.client.get(reverse('apiv2:city-detail', args=(id_city,)), params)

    def get_district_list(self, params=None):
        return self.client.get(reverse('apiv2:district-list'), params)

    def get_district_detail(self, id_district, params=None):
        return self.client.get(reverse('apiv2:district-detail', args=(id_district,)), params)

    def get_route_list(self, params=None):
        return self.client.get(reverse('apiv2:route-list'), params)

    def get_route_detail(self, id_route, params=None):
        return self.client.get(reverse('apiv2:route-detail', args=(id_route,)), params)

    def get_accessibility_list(self, params=None):
        return self.client.get(reverse('apiv2:accessibility-list'), params)

    def get_accessibility_detail(self, id_accessibility, params=None):
        return self.client.get(reverse('apiv2:accessibility-detail', args=(id_accessibility,)), params)

    def get_portal_list(self, params=None):
        return self.client.get(reverse('apiv2:portal-list'), params)

    def get_portal_detail(self, id_portal, params=None):
        return self.client.get(reverse('apiv2:portal-detail', args=(id_portal,)), params)

    def get_structure_list(self, params=None):
        return self.client.get(reverse('apiv2:structure-list'), params)

    def get_structure_detail(self, id_structure, params=None):
        return self.client.get(reverse('apiv2:structure-detail', args=(id_structure,)), params)

    def get_poi_list(self, params=None):
        return self.client.get(reverse('apiv2:poi-list'), params)

    def get_poi_detail(self, id_poi, params=None):
        return self.client.get(reverse('apiv2:poi-detail', args=(id_poi,)), params)

    def get_poi_type(self, params=None):
        return self.client.get(reverse('apiv2:poitype-list'), params)

    def get_path_list(self, params=None):
        return self.client.get(reverse('apiv2:path-list'), params)

    def get_path_detail(self, id_path, params=None):
        return self.client.get(reverse('apiv2:path-detail', args=(id_path,)), params)

    def get_touristiccontentcategory_list(self, params=None):
        return self.client.get(reverse('apiv2:touristiccontentcategory-list'), params)

    def get_touristiccontentcategory_detail(self, id_category, params=None):
        return self.client.get(reverse('apiv2:touristiccontentcategory-detail', args=(id_category,)), params)

    def get_touristiccontent_list(self, params=None):
        return self.client.get(reverse('apiv2:touristiccontent-list'), params)

    def get_touristiccontent_detail(self, id_content, params=None):
        return self.client.get(reverse('apiv2:touristiccontent-detail', args=(id_content,)), params)

    def get_label_list(self, params=None):
        return self.client.get(reverse('apiv2:label-list'), params)

    def get_label_detail(self, id_label, params=None):
        return self.client.get(reverse('apiv2:label-detail', args=(id_label,)), params)

    def get_informationdesk_list(self, params=None):
        return self.client.get(reverse('apiv2:informationdesk-list'), params)

    def get_informationdesk_detail(self, id_infodesk, params=None):
        return self.client.get(reverse('apiv2:informationdesk-detail', args=(id_infodesk,)), params)

    def get_source_list(self, params=None):
        return self.client.get(reverse('apiv2:source-list'), params)

    def get_source_detail(self, id_source, params=None):
        return self.client.get(reverse('apiv2:source-detail', args=(id_source,)), params)

    def get_reservationsystem_list(self, params=None):
        return self.client.get(reverse('apiv2:reservationsystem-list'), params)

    def get_reservationsystem_detail(self, id_reservationsystem, params=None):
        return self.client.get(reverse('apiv2:reservationsystem-detail', args=(id_reservationsystem,)), params)

    def get_site_list(self, params=None):
        return self.client.get(reverse('apiv2:site-list'), params)

    def get_site_detail(self, id_site, params=None):
        return self.client.get(reverse('apiv2:site-detail', args=(id_site,)), params)

    def get_course_list(self, params=None):
        return self.client.get(reverse('apiv2:course-list'), params)

    def get_course_detail(self, id_course, params=None):
        return self.client.get(reverse('apiv2:course-detail', args=(id_course,)), params)

    def get_outdoorpractice_list(self, params=None):
        return self.client.get(reverse('apiv2:outdoor-practice-list'), params)

    def get_outdoorpractice_detail(self, id_practice, params=None):
        return self.client.get(reverse('apiv2:outdoor-practice-detail', args=(id_practice,)), params)

    def get_sitetype_list(self, params=None):
        return self.client.get(reverse('apiv2:sitetype-list'), params)

    def get_sitetype_detail(self, id_type, params=None):
        return self.client.get(reverse('apiv2:sitetype-detail', args=(id_type,)), params)

    def get_sensitivearea_list(self, params=None):
        return self.client.get(reverse('apiv2:sensitivearea-list'), params)

    def get_sensitivearea_detail(self, id_sensitivearea, params=None):
        return self.client.get(reverse('apiv2:sensitivearea-detail', args=(id_sensitivearea,)), params)

    def get_sensitiveareapractice_list(self, params=None):
        return self.client.get(reverse('apiv2:sportpractice-list'), params)

    def get_sensitiveareapractice_detail(self, id_sensitivearea_practice, params=None):
        return self.client.get(reverse('apiv2:sportpractice-detail', args=(id_sensitivearea_practice,)), params)

    def get_sensitiveareaspecies_list(self, params=None):
        return self.client.get(reverse('apiv2:species-list'), params)

    def get_sensitiveareaspecies_detail(self, id_sensitivearea_species, params=None):
        return self.client.get(reverse('apiv2:species-detail', args=(id_sensitivearea_species,)), params)

    def get_config(self, params=None):
        return self.client.get(reverse('apiv2:config', params))

    def get_organism_list(self, params=None):
        return self.client.get(reverse('apiv2:organism-list'), params)

    def get_organism_detail(self, id_organism, params=None):
        return self.client.get(reverse('apiv2:organism-detail', args=(id_organism,)), params)

    def get_status_list(self, params=None):
        return self.client.get(reverse('apiv2:feedback-status'), params)

    def get_activity_list(self, params=None):
        return self.client.get(reverse('apiv2:feedback-activity'), params)

    def get_category_list(self, params=None):
        return self.client.get(reverse('apiv2:feedback-category'), params)

    def get_magnitude_list(self, params=None):
        return self.client.get(reverse('apiv2:feedback-magnitude'), params)

    def get_touristicevent_list(self, params=None):
        return self.client.get(reverse('apiv2:touristicevent-list'), params)

    def get_touristicevent_detail(self, id_touristicevent, params=None):
        return self.client.get(reverse('apiv2:touristicevent-detail', args=(id_touristicevent,)), params)

    def get_touristiceventtype_list(self, params=None):
        return self.client.get(reverse('apiv2:touristiceventtype-list'), params)

    def get_touristiceventtype_detail(self, id_touristiceventtype, params=None):
        return self.client.get(reverse('apiv2:touristiceventtype-detail', args=(id_touristiceventtype,)), params)

    def test_version_route(self):
        response = self.client.get("/api/v2/version")
        self.assertEqual(response.status_code, 200)
        self.assertJSONEqual(response.content, {'version': __version__})

    def get_servicetype_list(self, params=None):
        return self.client.get(reverse('apiv2:servicetype-list'), params)

    def get_service_list(self, params=None):
        return self.client.get(reverse('apiv2:service-list'), params)

    def get_servicetype_detail(self, id_servicetype, params=None):
        return self.client.get(reverse('apiv2:servicetype-detail', args=(id_servicetype,)), params)

    def get_service_detail(self, id_service, params=None):
        return self.client.get(reverse('apiv2:service-detail', args=(id_service,)), params)

<<<<<<< HEAD
    def get_coursetype_list(self, params=None):
        return self.client.get(reverse('apiv2:coursetype-list'), params)

    def get_coursetype_detail(self, id_coursetype, params=None):
        return self.client.get(reverse('apiv2:coursetype-detail', args=(id_coursetype,)), params)
=======
    def get_infrastructuretype_detail(self, id_infrastructuretype, params=None):
        return self.client.get(reverse('apiv2:infrastructure-type-detail', args=(id_infrastructuretype,)), params)

    def get_infrastructuretype_list(self, params=None):
        return self.client.get(reverse('apiv2:infrastructure-type-list'), params)

    def get_infrastructure_list(self, params=None):
        return self.client.get(reverse('apiv2:infrastructure-list'), params)

    def get_infrastructure_detail(self, id_infrastructure, params=None):
        return self.client.get(reverse('apiv2:infrastructure-detail', args=(id_infrastructure,)), params)

    def get_infrastructurecondition_list(self, params=None):
        return self.client.get(reverse('apiv2:infrastructure-condition-list'), params)

    def get_infrastructurecondition_detail(self, id_infrastructurecondition, params=None):
        return self.client.get(reverse('apiv2:infrastructure-condition-detail', args=(id_infrastructurecondition,)), params)

    def get_infrastructuremaintenancedifficulty_list(self, params=None):
        return self.client.get(reverse('apiv2:infrastructure-maintenance-difficulty-list'), params)

    def get_infrastructuremaintenancedifficulty_detail(self, id_infrastructuremaintenancedifficulty, params=None):
        return self.client.get(reverse('apiv2:infrastructure-maintenance-difficulty-detail', args=(id_infrastructuremaintenancedifficulty,)), params)

    def get_infrastructureusagedifficulty_list(self, params=None):
        return self.client.get(reverse('apiv2:infrastructure-usage-difficulty-list'), params)

    def get_infrastructureusagedifficulty_detail(self, id_infrastructureusagedifficulty, params=None):
        return self.client.get(reverse('apiv2:infrastructure-usage-difficulty-detail', args=(id_infrastructureusagedifficulty,)), params)

    def get_signage_detail(self, id_signage, params=None):
        return self.client.get(reverse('apiv2:signage-detail', args=(id_signage,)), params)

    def get_signage_list(self, params=None):
        return self.client.get(reverse('apiv2:signage-list'), params)

    def get_signagetype_list(self, params=None):
        return self.client.get(reverse('apiv2:signage-type-list'), params)

    def get_signagetype_detail(self, id_signagetype, params=None):
        return self.client.get(reverse('apiv2:signage-type-detail', args=(id_signagetype,)), params)

    def get_signagebladetype_list(self, params=None):
        return self.client.get(reverse('apiv2:signage-blade-type-list'), params)

    def get_signagebladetype_detail(self, id_signagebladetype, params=None):
        return self.client.get(reverse('apiv2:signage-blade-type-detail', args=(id_signagebladetype,)), params)

    def get_signagesealing_list(self, params=None):
        return self.client.get(reverse('apiv2:signage-sealing-list'), params)

    def get_signagesealing_detail(self, id_signagesealing, params=None):
        return self.client.get(reverse('apiv2:signage-sealing-detail', args=(id_signagesealing,)), params)

    def get_signagecolor_list(self, params=None):
        return self.client.get(reverse('apiv2:signage-color-list'), params)

    def get_signagecolor_detail(self, id_signagecolor, params=None):
        return self.client.get(reverse('apiv2:signage-color-detail', args=(id_signagecolor,)), params)

    def get_signagedirection_list(self, params=None):
        return self.client.get(reverse('apiv2:signage-direction-list'), params)

    def get_signagedirection_detail(self, id_signagedirection, params=None):
        return self.client.get(reverse('apiv2:signage-direction-detail', args=(id_signagedirection,)), params)
>>>>>>> aa0e1c2c


class APIAccessAnonymousTestCase(BaseApiTest):
    """
    TestCase for administrator API profile
    """

    def test_path_list(self):
        response = self.get_path_list()
        self.assertEqual(response.status_code, 401)

    def test_trek_list(self):
        response = self.get_trek_list()
        #  test response code
        self.assertEqual(response.status_code, 200)

        # json collection structure is ok
        json_response = response.json()
        self.assertEqual(sorted(json_response.keys()),
                         PAGINATED_JSON_STRUCTURE)

        # trek count is ok
        self.assertEqual(len(json_response.get('results')), self.nb_treks)

        # test dim 3 by default for treks
        self.assertEqual(len(json_response.get('results')[0].get('geometry').get('coordinates')[0]),
                         3)

        # regenerate with geojson
        response = self.get_trek_list({'format': 'geojson'})
        json_response = response.json()

        # test geojson format
        self.assertEqual(sorted(json_response.keys()),
                         PAGINATED_GEOJSON_STRUCTURE)

        self.assertEqual(len(json_response.get('features')),
                         self.nb_treks, json_response)

        self.assertEqual(sorted(json_response.get('features')[0].keys()),
                         GEOJSON_STRUCTURE)

        self.assertEqual(sorted(json_response.get('features')[0].get('properties').keys()),
                         TREK_PROPERTIES_GEOJSON_STRUCTURE)

    def test_trek_list_filters(self):
        response = self.get_trek_list({
            'duration_min': '2',
            'duration_max': '5',
            'length_min': '4',
            'length_max': '20',
            'difficulty_min': '1',
            'difficulty_max': '3',
            'ascent_min': '150',
            'ascent_max': '1000',
            'cities': '31000',
            'districts': self.district.pk,
            'structures': self.structure.pk,
            'accessibilities': self.accessibility.pk,
            'themes': self.theme2.pk,
            'portals': self.portal.pk,
            'labels': '23',
            'routes': '68',
            'practices': '1',
            'q': 'test string',
        })
        #  test response code
        self.assertEqual(response.status_code, 200)

        # json collection structure is ok
        json_response = response.json()
        self.assertEqual(len(json_response.get('results')), 0)

    def test_trek_list_filter_distance(self):
        """ Test Trek list is filtered by reference point distance """
        toulouse_trek_geom = LineString([
            [
                1.4464187622070312,
                43.65147866566022
            ],
            [
                1.435432434082031,
                43.63682057801007
            ],
            [
                1.4574050903320312,
                43.62439567002734
            ],
            [
                1.4426422119140625,
                43.601775746067986
            ],
            [
                1.473541259765625,
                43.58810023846608
            ]], srid=4326)
        toulouse_trek_geom.transform(2154)
        path_trek = core_factory.PathFactory(geom=toulouse_trek_geom)
        trek_toulouse = trek_factory.TrekFactory(paths=[(path_trek, 0, 1)], geom=toulouse_trek_geom)
        # trek is in non filtered list
        response = self.get_trek_list()
        # json collection structure is ok
        json_response = response.json()
        ids_treks = [element['id'] for element in json_response['results']]
        self.assertIn(trek_toulouse.pk, ids_treks, ids_treks)

        # test trek is in distance filter (< 110 km)
        response = self.get_trek_list({
            'dist': '110000',
            'point': f"{self.reference_point.x},{self.reference_point.y}",
        })
        # json collection structure is ok
        json_response = response.json()
        ids_treks = [element['id'] for element in json_response['results']]
        self.assertIn(trek_toulouse.pk, ids_treks)

        # test trek is not in distance filter (< 50km)
        response = self.get_trek_list({
            'dist': '50000',
            'point': f"{self.reference_point.x},{self.reference_point.x}",
        })
        # json collection structure is ok
        json_response = response.json()
        ids_treks = [element['id'] for element in json_response['results']]
        self.assertNotIn(trek_toulouse.pk, ids_treks)

    def test_trek_list_filter_in_bbox(self):
        """ Test Trek list is filtered by bbox param """
        toulouse_trek_geom = LineString([
            [
                1.4464187622070312,
                43.65147866566022
            ],
            [
                1.435432434082031,
                43.63682057801007
            ],
            [
                1.4574050903320312,
                43.62439567002734
            ],
            [
                1.4426422119140625,
                43.601775746067986
            ],
            [
                1.473541259765625,
                43.58810023846608
            ]], srid=4326)
        toulouse_trek_geom.transform(2154)
        path_trek = core_factory.PathFactory(geom=toulouse_trek_geom)
        trek_toulouse = trek_factory.TrekFactory(paths=[(path_trek, 0, 1)], geom=toulouse_trek_geom)
        trek_toulouse.geom.buffer(10)
        trek_toulouse.geom.transform(4326)
        xmin, ymin, xmax, ymax = trek_toulouse.geom.extent

        # test pois is in bbox filter
        response = self.get_trek_list({
            'in_bbox': f'{xmin},{ymin},{xmax},{ymax}',
        })

        # json collection structure is ok
        json_response = response.json()
        ids_treks = [element['id'] for element in json_response['results']]
        self.assertIn(trek_toulouse.pk, ids_treks)

        # test trek is not in distance filter (< 50km)
        response = self.get_trek_list({
            'in_bbox': f'{0.0},{0.0},{1.0},{1.0}',
        })
        # json collection structure is ok
        json_response = response.json()
        ids_treks = [element['id'] for element in json_response['results']]
        self.assertNotIn(trek_toulouse.pk, ids_treks)

    def test_trek_list_filters_inexistant_zones(self):
        response = self.get_trek_list({
            'cities': '99999',
            'districts': '999',
        })
        #  test response code
        self.assertEqual(response.status_code, 200)

        # json collection structure is ok
        json_response = response.json()
        self.assertEqual(len(json_response.get('results')), 0)

    def test_trek_city(self):
        response = self.get_trek_list({'cities': self.city.pk})
        self.assertEqual(len(response.json()['results']), 17)

    def test_trek_district(self):
        response = self.get_trek_list({'districts': self.district.pk})
        self.assertEqual(len(response.json()['results']), 17)

    def test_trek_cities(self):
        response = self.get_trek_list({'cities': f"{self.city.pk},{self.city2.pk}"})
        self.assertEqual(len(response.json()['results']), 17)

    def test_trek_districts(self):
        response = self.get_trek_list({'districts': f"{self.district.pk},{self.district2.pk}"})
        self.assertEqual(len(response.json()['results']), 17)

    def test_trek_child_not_published_detail_view_ok_if_ancestor_published(self):
        response = self.get_trek_detail(self.child1.pk)
        self.assertEqual(response.status_code, 200)

    def test_trek_child_not_published_detail_view_ko_if_ancestor_published_not_in_requested_language(self):
        response = self.get_trek_detail(self.child1.pk, {'language': 'fr'})
        self.assertEqual(response.status_code, 404)

    def test_trek_child_not_published_detail_view_ko_if_ancestor_not_published(self):
        response = self.get_trek_detail(self.child3.pk)
        self.assertEqual(response.status_code, 404)

    def test_trek_child_not_published_not_in_list_view_if_ancestor_published(self):
        response = self.get_trek_list({'fields': 'id'})
        self.assertNotContains(response, str(self.child1.pk))

    def test_tour_list(self):
        response = self.get_tour_list()
        #  test response code
        self.assertEqual(response.status_code, 200)

        # json collection structure is ok
        json_response = response.json()
        self.assertEqual(sorted(json_response.keys()),
                         PAGINATED_JSON_STRUCTURE)

        # trek count is ok
        self.assertEqual(len(json_response.get('results')), 2)  # Two parents

        # regenrate with geojson
        response = self.get_tour_list({'format': 'geojson'})
        json_response = response.json()

        # test geojson format
        self.assertEqual(sorted(json_response.keys()), PAGINATED_GEOJSON_STRUCTURE)

        self.assertEqual(len(json_response.get('features')), 2)
        # test dim 3 ok
        self.assertEqual(len(json_response.get('features')[0].get('geometry').get('coordinates')[0]),
                         3, json_response.get('features')[0].get('geometry').get('coordinates')[0])

        self.assertEqual(sorted(json_response.get('features')[0].keys()), GEOJSON_STRUCTURE)

        self.assertEqual(sorted(json_response.get('features')[0].get('properties').keys()),
                         TOUR_PROPERTIES_GEOJSON_STRUCTURE)

        self.assertEqual(json_response.get('features')[1].get('properties').get('count_children'), 1)

    @override_settings(ONLY_EXTERNAL_PUBLIC_PDF=True)
    def test_trek_external_pdf(self):
        response = self.get_trek_detail(self.parent.id)
        self.assertEqual(response.status_code, 200)

    @override_settings(SPLIT_TREKS_CATEGORIES_BY_ITINERANCY=True)
    def test_trek_detail_categories_split_itinerancy(self):
        response = self.get_trek_detail(self.parent.id)
        self.assertEqual(response.status_code, 200)

    @override_settings(SPLIT_TREKS_CATEGORIES_BY_PRACTICE=True)
    def test_trek_detail_categories_split_practice(self):
        response = self.get_trek_detail(self.treks[0].id)
        self.assertEqual(response.status_code, 200)

    def test_trek_detail_with_lang(self):
        response = self.get_trek_list({'language': 'en'})
        self.assertEqual(response.status_code, 200)
        self.assertEqual(response.json()['results'][0]['pdf'],
                         f'http://testserver/api/en/treks/{self.child2.pk}/child-2.pdf')

    def test_difficulty_list(self):
        response = self.get_difficulties_list()
        self.assertEqual(response.status_code, 200)

    def test_difficulty_detail(self):
        response = self.get_difficulty_detail(self.difficulty.pk)
        self.assertEqual(response.status_code, 200)

    def test_practice_list(self):
        response = self.get_practices_list()
        self.assertEqual(response.status_code, 200)

    def test_practice_detail(self):
        response = self.get_practices_detail(self.practice.pk)
        self.assertEqual(response.status_code, 200)

    def test_network_list(self):
        response = self.get_networks_list({'portals': self.portal.pk})
        self.assertContains(response, self.network.network)

    def test_network_detail(self):
        response = self.get_network_detail(self.network.pk)
        self.assertEqual(response.status_code, 200)

    def test_theme_list(self):
        response = self.get_themes_list({'portals': self.portal.pk})
        self.assertContains(response, self.theme.label)

    def test_theme_list_filter_portal(self):
        portal2 = common_factory.TargetPortalFactory()
        trek = trek_factory.TrekFactory.create(published=True)
        trek.portal.add(portal2)
        trek.themes.add(self.theme)
        trek.save()
        # Ok because the trek is published
        response = self.get_themes_list({'portals': portal2.pk})
        json_response = response.json()
        self.assertEqual(len(json_response.get('results')), 1)

        trek.published = False
        trek.save()
        # No theme should be returned because the trek is not published anymore
        response = self.get_themes_list({'portals': portal2.pk})
        json_response = response.json()
        self.assertEqual(len(json_response.get('results')), 0)

        trek.published = True
        trek.deleted = True
        trek.save()
        # No theme should be returned because the published trek on this portal is deleted
        response = self.get_themes_list({'portals': portal2.pk})
        json_response = response.json()
        self.assertEqual(len(json_response.get('results')), 0)

    def test_city_list(self):
        self.check_number_elems_response(
            self.get_city_list(),
            zoning_models.City
        )

    def test_city_detail(self):
        self.check_structure_response(
            self.get_city_detail(self.city.pk),
            CITY_PROPERTIES_JSON_STRUCTURE
        )

    def test_district_list(self):
        self.check_number_elems_response(
            self.get_district_list(),
            zoning_models.District
        )

    def test_district_detail(self):
        self.check_structure_response(
            self.get_district_detail(self.district.pk),
            DISTRICT_PROPERTIES_JSON_STRUCTURE
        )

    def test_route_list(self):
        self.check_number_elems_response(
            self.get_route_list(),
            trek_models.Route
        )

    def test_route_detail(self):
        self.check_structure_response(
            self.get_route_detail(self.route.pk),
            ROUTE_PROPERTIES_JSON_STRUCTURE
        )

    def test_accessibility_list(self):
        self.check_number_elems_response(
            self.get_accessibility_list(),
            trek_models.Accessibility
        )

    def test_accessibility_detail(self):
        self.check_structure_response(
            self.get_accessibility_detail(self.accessibility.pk),
            ACCESSIBILITY_PROPERTIES_JSON_STRUCTURE
        )

    def test_theme_detail(self):
        self.check_structure_response(
            self.get_themes_detail(self.theme2.pk),
            THEME_PROPERTIES_JSON_STRUCTURE
        )

    def test_portal_list(self):
        self.check_number_elems_response(
            self.get_portal_list(),
            common_models.TargetPortal
        )

    def test_portal_detail(self):
        self.check_structure_response(
            self.get_portal_detail(self.portal.pk),
            TARGET_PORTAL_PROPERTIES_JSON_STRUCTURE
        )

    def test_structure_list(self):
        self.check_number_elems_response(
            self.get_structure_list(),
            authent_models.Structure
        )

    def test_structure_filter_list(self):
        response = self.get_structure_list({'portals': self.portal.pk, 'language': 'en'})
        self.assertEquals(len(response.json()['results']), 1)

    def test_structure_detail(self):
        self.check_structure_response(
            self.get_structure_detail(self.structure.pk),
            STRUCTURE_PROPERTIES_JSON_STRUCTURE
        )

    def test_service_list(self):
        self.check_number_elems_response(
            self.get_service_list(),
            trek_models.Service
        )

    def test_service_detail(self):
        self.check_structure_response(
            self.get_service_detail(self.service.pk),
            SERVICE_DETAIL_JSON_STRUCTURE
        )

    def test_infrastructure_list(self):
        self.check_number_elems_response(
            self.get_infrastructure_list(),
            infrastructure_models.Infrastructure
        )

    def test_infrastructure_detail(self):
        self.check_structure_response(
            self.get_infrastructure_detail(self.infrastructure.pk),
            INFRASTRUCTURE_DETAIL_JSON_STRUCTURE
        )

    def test_infrastructuretype_list(self):
        self.check_number_elems_response(
            self.get_infrastructuretype_list(),
            infrastructure_models.InfrastructureType
        )

    def test_infrastructuretype_detail(self):
        self.check_structure_response(
            self.get_infrastructuretype_detail(self.infrastructure_type.pk),
            INFRASTRUCTURE_TYPE_DETAIL_JSON_STRUCTURE
        )

    def test_infrastructurecondition_list(self):
        self.check_number_elems_response(
            self.get_infrastructurecondition_list(),
            infrastructure_models.InfrastructureCondition
        )

    def test_infrastructurecondition_detail(self):
        self.check_structure_response(
            self.get_infrastructurecondition_detail(self.infrastructure_condition.pk),
            INFRASTRUCTURE_CONDITION_DETAIL_JSON_STRUCTURE
        )

    def test_infrastructuremaintenancedifficulty_list(self):
        self.check_number_elems_response(
            self.get_infrastructuremaintenancedifficulty_list(),
            infrastructure_models.InfrastructureMaintenanceDifficultyLevel
        )

    def test_infrastructuremaintenancedifficulty_detail(self):
        self.check_structure_response(
            self.get_infrastructuremaintenancedifficulty_detail(self.infrastructure_maintenancedifficulty.pk),
            INFRASTRUCTURE_MAINTENANCE_DIFFICULTY_DETAIL_JSON_STRUCTURE
        )

    def test_infrastructureusagedifficulty_list(self):
        self.check_number_elems_response(
            self.get_infrastructureusagedifficulty_list(),
            infrastructure_models.InfrastructureUsageDifficultyLevel
        )

    def test_infrastructureusagedifficulty_detail(self):
        self.check_structure_response(
            self.get_infrastructureusagedifficulty_detail(self.infrastructure_usagedifficulty.pk),
            INFRASTRUCTURE_USAGE_DIFFICULTY_DETAIL_JSON_STRUCTURE
        )

    def test_servicetype_list(self):
        self.check_number_elems_response(
            self.get_servicetype_list(),
            trek_models.ServiceType
        )

    def test_servicetype_detail(self):
        self.check_structure_response(
            self.get_servicetype_detail(self.service_type.pk),
            SERVICE_TYPE_DETAIL_JSON_STRUCTURE
        )

    def test_signage_detail(self):
        self.check_structure_response(
            self.get_signage_detail(self.signage.pk),
            SIGNAGE_DETAIL_JSON_STRUCTURE
        )

    def test_signage_list(self):
        self.check_number_elems_response(
            self.get_signage_list(),
            signage_models.Signage
        )

    def test_signagetype_list(self):
        self.check_number_elems_response(
            self.get_signagetype_list(),
            signage_models.SignageType
        )

    def test_signagetype_detail(self):
        self.check_structure_response(
            self.get_signagetype_detail(self.signagetype.pk),
            SIGNAGE_TYPE_DETAIL_JSON_STRUCTURE
        )

    def test_signagebladetype_list(self):
        self.check_number_elems_response(
            self.get_signagebladetype_list(),
            signage_models.BladeType
        )

    def test_signagebladetype_detail(self):
        self.check_structure_response(
            self.get_signagebladetype_detail(self.bladetype.pk),
            SIGNAGE_BLADE_TYPE_DETAIL_JSON_STRUCTURE
        )

    def test_signagesealing_list(self):
        self.check_number_elems_response(
            self.get_signagesealing_list(),
            signage_models.Sealing
        )

    def test_signagesealing_detail(self):
        self.check_structure_response(
            self.get_signagesealing_detail(self.sealing.pk),
            SIGNAGE_SEALING_DETAIL_JSON_STRUCTURE
        )

    def test_signagecolor_list(self):
        self.check_number_elems_response(
            self.get_signagecolor_list(),
            signage_models.Color
        )

    def test_signagecolor_detail(self):
        self.check_structure_response(
            self.get_signagecolor_detail(self.color.pk),
            SIGNAGE_BLADE_COLOR_DETAIL_JSON_STRUCTURE
        )

    def test_signagedirection_list(self):
        self.check_number_elems_response(
            self.get_signagedirection_list(),
            signage_models.Direction
        )

    def test_signagedirection_detail(self):
        self.check_structure_response(
            self.get_signagedirection_detail(self.direction.pk),
            SIGNAGE_DIRECTION_DETAIL_JSON_STRUCTURE
        )

    def test_service_types_filter(self):
        response = self.get_service_list({'types': self.service_type.pk})
        self.assertEqual(response.json().get("count"), 1)

    def test_poi_list(self):
        response = self.get_poi_list()
        #  test response code
        self.assertEqual(response.status_code, 200)

        # json collection structure is ok
        json_response = response.json()
        self.assertEqual(sorted(json_response.keys()),
                         PAGINATED_JSON_STRUCTURE)

        # trek count is ok
        self.assertEqual(len(json_response.get('results')),
                         trek_models.POI.objects.all().count())

        # regenerate with geojson 3D
        response = self.get_poi_list({'format': 'geojson'})
        json_response = response.json()

        # test geojson format
        self.assertEqual(sorted(json_response.keys()),
                         PAGINATED_GEOJSON_STRUCTURE)

        self.assertEqual(len(json_response.get('features')),
                         trek_models.POI.objects.all().count())
        # test dim 3
        self.assertEqual(len(json_response.get('features')[0].get('geometry').get('coordinates')),
                         3)

        self.assertEqual(sorted(json_response.get('features')[0].keys()),
                         GEOJSON_STRUCTURE)

        self.assertEqual(sorted(json_response.get('features')[0].get('properties').keys()),
                         POI_PROPERTIES_GEOJSON_STRUCTURE)

        response = self.get_poi_list({'types': self.poi_type.pk, 'trek': self.treks[0].pk})
        self.assertEqual(response.status_code, 200)

    @skipIf(not settings.TREKKING_TOPOLOGY_ENABLED, 'Test with dynamic segmentation only')
    def test_poi_list_filter_trek(self):
        response = self.get_poi_list({'trek': self.treks[0].pk})
        json_response = response.json()
        #  test response code
        self.assertEqual(response.status_code, 200)
        self.assertEqual(
            len(json_response.get('results')),
            trek_models.POI.objects.all().count()
        )

        t = self.treks[0]
        t.pois_excluded.add(self.poi)
        t.save()

        response = self.get_poi_list({'trek': t.pk})
        json_response = response.json()
        #  test response code
        self.assertEqual(response.status_code, 200)
        self.assertEqual(len(json_response.get('results')), trek_models.POI.objects.all().count() - 1)

    def test_poi_list_filter_distance(self):
        """ Test POI list is filtered by reference point distance """
        geom_path = LineString([(1.4464187622070312, 43.65147866566022),
                                (1.435432434082031, 43.63682057801007)], srid=4326)
        geom_path.transform(2154)
        pois_path = core_factory.PathFactory(geom=geom_path)
        geom_point_1 = Point(x=1.4464187622070312,
                             y=43.65147866566022, srid=4326)
        geom_point_1.transform(2154)
        poi_1 = trek_factory.POIFactory(paths=[(pois_path, 0, 0)],
                                        geom=geom_point_1)
        geom_point_2 = Point(x=1.435432434082031,
                             y=43.63682057801007, srid=4326)
        geom_point_2.transform(2154)
        poi_2 = trek_factory.POIFactory(paths=[(pois_path, 0, 0)],
                                        geom=geom_point_2)
        # pois are in list is in non filtered list
        response = self.get_poi_list()
        # json collection structure is ok
        json_response = response.json()
        ids_pois = [element['id'] for element in json_response['results']]
        self.assertIn(poi_1.pk, ids_pois)
        self.assertIn(poi_2.pk, ids_pois)

        # test pois is in distance filter (< 110000 km)
        response = self.get_poi_list({
            'dist': '110000',
            'point': f"{self.reference_point.x},{self.reference_point.y}",
        })
        # json collection structure is ok
        json_response = response.json()
        ids_pois = [element['id'] for element in json_response['results']]
        self.assertIn(poi_1.pk, ids_pois)
        self.assertIn(poi_2.pk, ids_pois)

        # test trek is not in distance filter (< 50km)
        response = self.get_poi_list({
            'dist': '50000',
            'point': f"{self.reference_point.x},{self.reference_point.x}",
        })
        # json collection structure is ok
        json_response = response.json()
        ids_pois = [element['id'] for element in json_response['results']]
        self.assertNotIn(poi_1.pk, ids_pois)
        self.assertNotIn(poi_2.pk, ids_pois)

    def test_poi_list_filter_in_bbox(self):
        """ Test POI list is filtered by bbox param """
        geom_path = LineString([(1.4464187622070312, 43.65147866566022),
                                (1.435432434082031, 43.63682057801007)], srid=4326)
        geom_path.transform(2154)
        pois_path = core_factory.PathFactory(geom=geom_path)
        geom_point_1 = Point(x=1.4464187622070312,
                             y=43.65147866566022, srid=4326)
        geom_point_1.transform(2154)
        poi_1 = trek_factory.POIFactory(paths=[(pois_path, 0, 0)],
                                        geom=geom_point_1)
        geom_point_2 = Point(x=1.435432434082031,
                             y=43.63682057801007, srid=4326)
        geom_point_2.transform(2154)
        poi_2 = trek_factory.POIFactory(paths=[(pois_path, 0, 0)],
                                        geom=geom_point_2)

        test_bbox = LineString(geom_point_1, geom_point_2, srid=2154)
        test_bbox.buffer(10)
        test_bbox.transform(4326)
        xmin, ymin, xmax, ymax = test_bbox.extent

        # test pois is in bbox filter
        response = self.get_poi_list({
            'in_bbox': f'{xmin},{ymin},{xmax},{ymax}',
        })
        # json collection structure is ok
        json_response = response.json()
        ids_pois = [element['id'] for element in json_response['results']]
        self.assertIn(poi_1.pk, ids_pois)
        self.assertIn(poi_2.pk, ids_pois)

        # test trek is not in distance filter (< 50km)
        response = self.get_poi_list({
            'in_bbox': f'{0.0},{0.0},{1.0},{1.0}',
        })
        # json collection structure is ok
        json_response = response.json()
        ids_pois = [element['id'] for element in json_response['results']]
        self.assertNotIn(poi_1.pk, ids_pois)
        self.assertNotIn(poi_2.pk, ids_pois)

    def test_poi_type(self):
        response = self.get_poi_type()
        self.assertEqual(response.status_code, 200)

    def test_poi_published_detail(self):
        id_poi = trek_factory.POIFactory.create(published_fr=True, published=False)
        response = self.get_poi_detail(id_poi.pk)
        self.assertEqual(response.status_code, 200)

    def test_poi_not_published_detail_lang_en(self):
        id_poi = trek_factory.POIFactory.create(published_fr=True, published=False)
        response = self.get_poi_detail(id_poi.pk, {'language': 'en'})
        self.assertEqual(response.status_code, 404)

    def test_poi_not_published_detail(self):
        id_poi = trek_factory.POIFactory.create(published=False)
        response = self.get_poi_detail(id_poi.pk)
        self.assertEqual(response.status_code, 404)

    def test_touristiccontentcategory_detail(self):
        self.check_structure_response(
            self.get_touristiccontentcategory_detail(self.category.pk),
            TOURISTIC_CONTENT_CATEGORY_DETAIL_JSON_STRUCTURE
        )

    def test_touristiccontentcategory_list(self):
        json_response = self.get_touristiccontentcategory_list().json()
        # Get two objects for the two published touristic contents
        self.assertEquals(len(json_response['results']), 2)

    def test_touristiccontentcategory_list_filter(self):
        response = self.get_touristiccontentcategory_list({'portals': self.portal.pk})
        self.assertEquals(len(response.json()['results']), 1)

    def test_touristiccontent_detail(self):
        self.check_structure_response(
            self.get_touristiccontent_detail(self.content.pk),
            TOURISTIC_CONTENT_DETAIL_JSON_STRUCTURE
        )

    @override_settings(ONLY_EXTERNAL_PUBLIC_PDF=True)
    def test_touristiccontent_external_pdf(self):
        self.check_structure_response(
            self.get_touristiccontent_detail(self.content.pk),
            TOURISTIC_CONTENT_DETAIL_JSON_STRUCTURE
        )

    def test_touristiccontent_list(self):
        """ Test Touristic content list access and structure """
        response = self.get_touristiccontent_list()
        self.assertEqual(response.status_code, 200)

        # json collection structure is ok
        json_response = response.json()
        self.assertEqual(sorted(json_response.keys()),
                         PAGINATED_JSON_STRUCTURE)

        # touristiccontent count is ok
        self.assertEqual(len(json_response.get('results')),
                         tourism_models.TouristicContent.objects.all().count())

    def test_touristiccontent_list_filter_distance(self):
        """ Test Touristic content list is filtered by reference point distance """
        geom_point_1 = Point(x=1.4464187622070312,
                             y=43.65147866566022, srid=4326)
        geom_point_1.transform(2154)
        tc_1 = tourism_factory.TouristicContentFactory(geom=geom_point_1)
        geom_point_2 = Point(x=1.435432434082031,
                             y=43.63682057801007, srid=4326)
        geom_point_2.transform(2154)
        tc_2 = tourism_factory.TouristicContentFactory(geom=geom_point_2)

        # test present if no filtering
        response = self.get_touristiccontent_list()
        self.assertEqual(response.status_code, 200)
        json_response = response.json()
        ids = [element['id'] for element in json_response['results']]
        self.assertIn(tc_1.pk, ids)
        self.assertIn(tc_2.pk, ids)

        # test present filtering < 110km
        response = self.get_touristiccontent_list({
            'dist': '110000',
            'point': f"{self.reference_point.x},{self.reference_point.y}",
        })

        json_response = response.json()
        ids = [element['id'] for element in json_response['results']]
        self.assertIn(tc_1.pk, ids)
        self.assertIn(tc_2.pk, ids)

        # test present filtering < 50km
        response = self.get_touristiccontent_list({
            'dist': '50000',
            'point': f"{self.reference_point.x},{self.reference_point.y}",
        })

        json_response = response.json()
        ids = [element['id'] for element in json_response['results']]
        self.assertNotIn(tc_1.pk, ids)
        self.assertNotIn(tc_2.pk, ids)

    def test_touristiccontent_list_filter_in_bbox(self):
        """ Test Touristic content list is filtered by bbox """
        geom_point_1 = Point(x=1.4464187622070312,
                             y=43.65147866566022, srid=4326)
        geom_point_1.transform(2154)
        tc_1 = tourism_factory.TouristicContentFactory(geom=geom_point_1)
        geom_point_2 = Point(x=1.435432434082031,
                             y=43.63682057801007, srid=4326)
        geom_point_2.transform(2154)
        tc_2 = tourism_factory.TouristicContentFactory(geom=geom_point_2)

        bbox = LineString(geom_point_1, geom_point_2, srid=2154)
        bbox.buffer(10)
        bbox.transform(4326)
        xmin, ymin, xmax, ymax = bbox.extent

        # test present filtering < 110km
        response = self.get_touristiccontent_list({
            'in_bbox': f"{xmin},{ymin},{xmax},{ymax}",
        })

        json_response = response.json()
        ids = [element['id'] for element in json_response['results']]
        self.assertIn(tc_1.pk, ids)
        self.assertIn(tc_2.pk, ids)

        # test present filtering < 50km
        response = self.get_touristiccontent_list({
            'in_bbox': f"{0.0},{0.0},{1.0},{1.0}",
        })

        json_response = response.json()
        ids = [element['id'] for element in json_response['results']]
        self.assertNotIn(tc_1.pk, ids)
        self.assertNotIn(tc_2.pk, ids)

    def test_touristiccontent_near_trek(self):
        response = self.get_touristiccontent_list({'near_trek': self.treks[0].pk})
        self.assertEqual(len(response.json()['results']), 2)

    def test_touristiccontent_categories(self):
        response = self.get_touristiccontent_list({'categories': self.content.category.pk})
        self.assertEqual(len(response.json()['results']), 1)

    def test_touristiccontent_types(self):
        tct1 = tourism_factory.TouristicContentType1Factory()
        response = self.get_touristiccontent_list({'types': self.content.type1.all()[0].pk})
        self.assertEqual(len(response.json()['results']), 1)
        response = self.get_touristiccontent_list({'types': self.content.type2.all()[0].pk})
        self.assertEqual(len(response.json()['results']), 1)
        response = self.get_touristiccontent_list({
            'types': '{},{}'.format(self.content.type1.all()[0].pk, self.content.type2.all()[0].pk)
        })
        self.assertEqual(len(response.json()['results']), 1)
        response = self.get_touristiccontent_list({'types': '{},{}'.format(self.content.type1.all()[0].pk, tct1.pk)})
        self.assertEqual(len(response.json()['results']), 1)
        response = self.get_touristiccontent_list({'types': '{},{}'.format(self.content.type2.all()[0].pk, tct1.pk)})
        self.assertEqual(len(response.json()['results']), 0)

    def test_touristiccontent_city(self):
        response = self.get_touristiccontent_list({'cities': self.city.pk})
        self.assertEqual(len(response.json()['results']), 2)

    def test_touristiccontent_inexistant_city(self):
        response = self.get_touristiccontent_list({'cities': '99999'})
        self.assertEqual(len(response.json()['results']), 0)

    def test_touristiccontent_district(self):
        response = self.get_touristiccontent_list({'districts': self.district.pk})
        self.assertEqual(len(response.json()['results']), 2)

    def test_touristiccontent_inexistant_district(self):
        response = self.get_touristiccontent_list({'districts': 99999})
        self.assertEqual(len(response.json()['results']), 0)

    def test_touristiccontent_structure(self):
        response = self.get_touristiccontent_list({'structures': self.content.structure.pk})
        self.assertEqual(len(response.json()['results']), 2)

    def test_touristiccontent_theme(self):
        response = self.get_touristiccontent_list({'themes': self.content.themes.all()[0].pk})
        self.assertEqual(len(response.json()['results']), 1)

    def test_touristiccontent_portal(self):
        response = self.get_touristiccontent_list({'portals': self.content.portal.all()[0].pk})
        self.assertEqual(len(response.json()['results']), 1)

    def test_touristiccontent_q(self):
        response = self.get_touristiccontent_list({'q': 'Blah CT'})
        self.assertEqual(len(response.json()['results']), 2)

    def test_touristiccontent_detail_with_lang(self):
        response = self.get_touristiccontent_list({'language': 'en'})
        self.assertEqual(response.status_code, 200)
        self.assertEqual(response.json()['results'][0]['pdf'],
                         f'http://testserver/api/en/touristiccontents/{self.content.pk}/touristic-content.pdf')

    def test_labels_list(self):
        self.check_number_elems_response(
            self.get_label_list(),
            common_models.Label
        )

    def test_labels_detail(self):
        self.check_structure_response(
            self.get_label_detail(self.label.pk),
            TREK_LABEL_PROPERTIES_JSON_STRUCTURE
        )

    def test_informationdesk_list(self):
        self.check_number_elems_response(
            self.get_informationdesk_list(),
            tourism_models.InformationDesk
        )

    def test_informationdesk_detail(self):
        self.check_structure_response(
            self.get_informationdesk_detail(self.info_desk.pk),
            INFORMATION_DESK_PROPERTIES_JSON_STRUCTURE
        )

    def test_source_list(self):
        self.check_number_elems_response(
            self.get_source_list(),
            common_models.RecordSource
        )

    def test_source_detail(self):
        self.check_structure_response(
            self.get_source_detail(self.source.pk),
            SOURCE_PROPERTIES_JSON_STRUCTURE
        )

    def test_reservationsystem_list(self):
        self.check_number_elems_response(
            self.get_reservationsystem_list(),
            common_models.ReservationSystem
        )

    def test_reservationsystem_list_filter(self):
        response = self.get_reservationsystem_list({'portals': self.portal.pk})
        # Two results : one reservationsystem associated with content2 and the other with trek[0]
        self.assertEquals(len(response.json()['results']), 2)

    def test_reservationsystem_detail(self):
        self.check_structure_response(
            self.get_reservationsystem_detail(self.reservation_system.pk),
            RESERVATION_SYSTEM_PROPERTIES_JSON_STRUCTURE
        )

    def test_site_list(self):
        self.check_number_elems_response(
            self.get_site_list(),
            outdoor_models.Site
        )

    def test_site_detail(self):
        self.check_structure_response(
            self.get_site_detail(self.site.pk),
            SITE_PROPERTIES_JSON_STRUCTURE
        )

    def test_site_list_filters(self):
        response = self.get_site_list({
            'q': 'test string'
        })
        #  test response code
        self.assertEqual(response.status_code, 200)

    def test_course_list(self):
        self.check_number_elems_response(
            self.get_course_list(),
            outdoor_models.Course
        )

    def test_course_detail(self):
        self.check_structure_response(
            self.get_course_detail(self.course.pk),
            COURSE_PROPERTIES_JSON_STRUCTURE
        )

    def test_coursetype_list(self):
        self.check_number_elems_response(
            self.get_coursetype_list(),
            outdoor_models.CourseType
        )

    def test_coursetype_detail(self):
        self.check_structure_response(
            self.get_coursetype_detail(self.coursetype.pk),
            COURSETYPE_PROPERTIES_JSON_STRUCTURE
        )

    def test_course_list_filters(self):
        response = self.get_course_list({
            'q': 'test string'
        })
        #  test response code
        self.assertEqual(response.status_code, 200)

    def test_outdoorpractice_list(self):
        self.check_number_elems_response(
            self.get_outdoorpractice_list(),
            outdoor_models.Practice
        )

    def test_outdoorpractice_detail(self):
        self.check_structure_response(
            self.get_outdoorpractice_detail(self.site.practice.pk),
            OUTDOORPRACTICE_PROPERTIES_JSON_STRUCTURE
        )

    def test_sitetype_list(self):
        self.check_number_elems_response(
            self.get_sitetype_list(),
            outdoor_models.SiteType
        )

    def test_sitetype_detail(self):
        self.check_structure_response(
            self.get_sitetype_detail(self.site.type.pk),
            SITETYPE_PROPERTIES_JSON_STRUCTURE
        )

    def test_sensitivearea_list(self):
        self.check_number_elems_response(
            self.get_sensitivearea_list(params={'period': 'any'}),
            sensitivity_models.SensitiveArea
        )
        # Test filters coverage
        response = self.get_sensitivearea_list({
            'trek': self.parent.id,
            'period': "1,2,3,10,11,12",
            'structure': self.structure.id,
            'practice': self.sensitivearea_practice.id,
        })
        self.assertEqual(response.status_code, 200)

    def test_sensitivearea_detail(self):
        self.check_structure_response(
            self.get_sensitivearea_detail(self.sensitivearea.pk, params={'period': 'any'}),
            SENSITIVE_AREA_PROPERTIES_JSON_STRUCTURE
        )

    def test_sensitivearea_practice_list(self):
        self.check_number_elems_response(
            self.get_sensitiveareapractice_list(),
            sensitivity_models.SportPractice
        )

    def test_sensitivearea_practice_detail(self):
        self.check_structure_response(
            self.get_sensitiveareapractice_detail(self.sensitivearea_practice.pk),
            sorted(['name', 'id'])
        )

    def test_sensitivearea_species_list(self):
        self.check_number_elems_response(
            self.get_sensitiveareaspecies_list(),
            sensitivity_models.Species
        )

    def test_sensitivearea_species_detail(self):
        self.check_structure_response(
            self.get_sensitiveareaspecies_detail(self.sensitivearea_species.pk),
            SENSITIVE_AREA_SPECIES_PROPERTIES_JSON_STRUCTURE
        )

    def test_config(self):
        response = self.get_config()
        self.assertEqual(response.status_code, 200)

        json_response = response.json()
        self.assertEqual(sorted(json_response.keys()), ['bbox'])

    def test_organism_list(self):
        self.check_number_elems_response(
            self.get_organism_list(),
            common_models.Organism
        )

    def test_organism_detail(self):
        self.check_structure_response(
            self.get_organism_detail(self.organism.pk),
            ORGANISM_PROPERTIES_JSON_STRUCTURE
        )


class APIAccessAdministratorTestCase(BaseApiTest):
    """
    TestCase for administrator API profile
    """
    @classmethod
    def setUpTestData(cls):
        #  created user
        cls.administrator = SuperUserFactory()
        BaseApiTest.setUpTestData()

    def login(self):
        """
        Override base class login method, used before all function request 'get_api_element'
        """
        self.client.force_login(self.administrator)

    def test_path_list(self):
        self.login()
        response = self.get_path_list()
        self.assertEqual(response.status_code, 200)
        json_response = response.json()
        self.assertEqual(sorted(json_response.keys()),
                         PAGINATED_JSON_STRUCTURE)
        self.assertEqual(len(json_response.get('results')), path_models.Path.objects.all().count())
        response = self.get_path_list({'format': 'geojson'})
        json_response = response.json()

        # test geojson format
        self.assertEqual(sorted(json_response.keys()),
                         PAGINATED_GEOJSON_STRUCTURE)

        self.assertEqual(len(json_response.get('features')),
                         path_models.Path.objects.all().count(), json_response)
        # test dim 3 ok
        self.assertEqual(len(json_response.get('features')[0].get('geometry').get('coordinates')[0]), 3)

        self.assertEqual(sorted(json_response.get('features')[0].get('properties').keys()),
                         PATH_PROPERTIES_GEOJSON_STRUCTURE)


class APISwaggerTestCase(BaseApiTest):
    """
    TestCase for administrator API profile
    """

    @classmethod
    def setUpTestData(cls):
        BaseApiTest.setUpTestData()

    def test_schema_fields(self):
        response = self.client.get('/api/v2/', {'format': 'openapi'})
        self.assertContains(response, 'Filter by a bounding box formatted like W-lng,S-lat,E-lng,N-lat (WGS84).')
        self.assertContains(response, 'Set language for translation. Can be all or a two-letters language code.')
        self.assertContains(response, 'Filter by minimum difficulty level (id).')
        self.assertContains(response, 'Reference point to compute distance (WGS84). Example: lng,lat.')
        self.assertContains(response, 'Filter by one or more practice id, comma-separated.')
        self.assertContains(response, 'Filter by one or more types id, comma-separated. Logical OR for types in the same list, AND for types in different lists.')

    def test_swagger_ui(self):
        response = self.client.get('/api/v2/')
        self.assertContains(response, 'swagger')


class RatingScaleTestCase(TestCase):
    @classmethod
    def setUpTestData(cls):
        cls.practice1 = outdoor_factory.PracticeFactory()
        cls.practice2 = outdoor_factory.PracticeFactory()
        cls.scale1 = outdoor_factory.RatingScaleFactory(name='AAA', practice=cls.practice1)
        cls.scale2 = outdoor_factory.RatingScaleFactory(name='AAA', practice=cls.practice2)
        cls.scale3 = outdoor_factory.RatingScaleFactory(name='BBB', practice=cls.practice2)

    def test_list(self):
        response = self.client.get('/api/v2/outdoor_ratingscale/')
        self.assertEqual(response.status_code, 200)
        self.assertJSONEqual(response.content, {
            'count': 3,
            'next': None,
            'previous': None,
            'results': [{
                'id': self.scale1.pk,
                'name': {'en': 'AAA', 'es': None, 'fr': None, 'it': None},
                'practice': self.practice1.pk,
            }, {
                'id': self.scale2.pk,
                'name': {'en': 'AAA', 'es': None, 'fr': None, 'it': None},
                'practice': self.practice2.pk,
            }, {
                'id': self.scale3.pk,
                'name': {'en': 'BBB', 'es': None, 'fr': None, 'it': None},
                'practice': self.practice2.pk,
            }]
        })

    def test_detail(self):
        response = self.client.get('/api/v2/outdoor_ratingscale/{}/'.format(self.scale1.pk))
        self.assertEqual(response.status_code, 200)
        self.assertJSONEqual(response.content, {
            'id': self.scale1.pk,
            'name': {'en': 'AAA', 'es': None, 'fr': None, 'it': None},
            'practice': self.practice1.pk,
        })

    def test_filter_q(self):
        response = self.client.get('/api/v2/outdoor_ratingscale/', {'q': 'A'})
        self.assertEqual(response.status_code, 200)
        self.assertEqual(response.json()['count'], 2)
        for scale in response.json()['results']:
            self.assertEqual(scale['name']['en'], 'AAA')

    def test_filter_practice(self):
        response = self.client.get('/api/v2/outdoor_ratingscale/', {'practices': self.practice2.pk})
        self.assertEqual(response.status_code, 200)
        self.assertEqual(response.json()['count'], 2)
        for scale in response.json()['results']:
            self.assertEqual(scale['practice'], self.practice2.pk)


class RatingTestCase(TestCase):
    @classmethod
    def setUpTestData(cls):
        cls.scale1 = outdoor_factory.RatingScaleFactory(name='BBB')
        cls.scale2 = outdoor_factory.RatingScaleFactory(name='AAA')
        cls.rating1 = outdoor_factory.RatingFactory(name='AAA', scale=cls.scale1)
        cls.rating2 = outdoor_factory.RatingFactory(name='AAA', scale=cls.scale2)
        cls.rating3 = outdoor_factory.RatingFactory(name='BBB', scale=cls.scale2)

    def test_list(self):
        response = self.client.get('/api/v2/outdoor_rating/')
        self.assertEqual(response.status_code, 200)
        self.assertJSONEqual(response.content, {
            'count': 3,
            'next': None,
            'previous': None,
            'results': [{
                'color': '',
                'description': {'en': None, 'es': None, 'fr': None, 'it': None},
                'id': self.rating1.pk,
                'name': {'en': 'AAA', 'es': None, 'fr': None, 'it': None},
                'order': None,
                'scale': self.scale1.pk,
            }, {
                'color': '',
                'description': {'en': None, 'es': None, 'fr': None, 'it': None},
                'id': self.rating2.pk,
                'name': {'en': 'AAA', 'es': None, 'fr': None, 'it': None},
                'order': None,
                'scale': self.scale2.pk,
            }, {
                'color': '',
                'description': {'en': None, 'es': None, 'fr': None, 'it': None},
                'id': self.rating3.pk,
                'name': {'en': 'BBB', 'es': None, 'fr': None, 'it': None},
                'order': None,
                'scale': self.scale2.pk,
            }]
        })

    def test_detail(self):
        response = self.client.get('/api/v2/outdoor_rating/{}/'.format(self.rating1.pk))
        self.assertEqual(response.status_code, 200)
        self.assertJSONEqual(response.content, {
            'id': self.rating1.pk,
            'color': '',
            'description': {'en': None, 'es': None, 'fr': None, 'it': None},
            'name': {'en': 'AAA', 'es': None, 'fr': None, 'it': None},
            'order': None,
            'scale': self.scale1.pk,
        })

    def test_filter_q(self):
        response = self.client.get('/api/v2/outdoor_rating/', {'q': 'BBB'})
        self.assertEqual(response.status_code, 200)
        self.assertEqual(response.json()['count'], 2)
        for rating in response.json()['results']:
            self.assertNotEqual(rating['name']['en'] == 'BBB', rating['scale'] == self.scale1.pk)

    def test_filter_scale(self):
        response = self.client.get('/api/v2/outdoor_rating/', {'scale': self.scale2.pk})
        self.assertEqual(response.status_code, 200)
        self.assertEqual(response.json()['count'], 2)
        for rating in response.json()['results']:
            self.assertEqual(rating['scale'], self.scale2.pk)


class FlatPageTestCase(TestCase):
    maxDiff = None

    @classmethod
    def setUpTestData(cls):
        cls.source = common_factory.RecordSourceFactory()
        cls.portal = common_factory.TargetPortalFactory()
        cls.page1 = flatpages_factory.FlatPageFactory(
            title='AAA', published=True, order=2, target='web', content='Blah',
            sources=[cls.source], portals=[cls.portal]
        )
        cls.page2 = flatpages_factory.FlatPageFactory(
            title='BBB', published=True, order=1, target='mobile', content='Blbh'
        )

    def test_list(self):
        response = self.client.get('/api/v2/flatpage/')
        self.assertEqual(response.status_code, 200)
        self.assertJSONEqual(response.content, {
            'count': 2,
            'next': None,
            'previous': None,
            'results': [{
                'id': self.page2.pk,
                'title': {'en': 'BBB', 'es': None, 'fr': None, 'it': None},
                'content': {'en': 'Blbh', 'es': None, 'fr': None, 'it': None},
                'external_url': '',
                'order': 1,
                'portal': [],
                'published': {'en': True, 'es': False, 'fr': False, 'it': False},
                'source': [],
                'target': 'mobile',
                'attachments': [],
            }, {
                'id': self.page1.pk,
                'title': {'en': 'AAA', 'es': None, 'fr': None, 'it': None},
                'content': {'en': 'Blah', 'es': None, 'fr': None, 'it': None},
                'external_url': '',
                'order': 2,
                'portal': [self.portal.pk],
                'published': {'en': True, 'es': False, 'fr': False, 'it': False},
                'source': [self.source.pk],
                'target': 'web',
                'attachments': [],
            }]
        })

    def test_detail(self):
        response = self.client.get('/api/v2/flatpage/{}/'.format(self.page1.pk))
        self.assertEqual(response.status_code, 200)
        self.assertJSONEqual(response.content, {
            'id': self.page1.pk,
            'title': {'en': 'AAA', 'es': None, 'fr': None, 'it': None},
            'content': {'en': 'Blah', 'es': None, 'fr': None, 'it': None},
            'external_url': '',
            'order': 2,
            'portal': [self.portal.pk],
            'published': {'en': True, 'es': False, 'fr': False, 'it': False},
            'source': [self.source.pk],
            'target': 'web',
            'attachments': [],
        })

    def test_filter_q(self):
        response = self.client.get('/api/v2/flatpage/', {'q': 'BB'})
        self.assertEqual(response.status_code, 200)
        self.assertEqual(response.json()['count'], 1)
        self.assertEqual(response.json()['results'][0]['title']['en'], 'BBB')

    def test_filter_targets(self):
        response = self.client.get('/api/v2/flatpage/', {'targets': 'web'})
        self.assertEqual(response.status_code, 200)
        self.assertEqual(response.json()['count'], 1)
        self.assertEqual(response.json()['results'][0]['title']['en'], 'AAA')

    def test_filter_sources(self):
        response = self.client.get('/api/v2/flatpage/', {'sources': self.source.pk})
        self.assertEqual(response.status_code, 200)
        self.assertEqual(response.json()['count'], 1)
        self.assertEqual(response.json()['results'][0]['title']['en'], 'AAA')

    def test_filter_portals(self):
        response = self.client.get('/api/v2/flatpage/', {'portals': self.portal.pk})
        self.assertEqual(response.status_code, 200)
        self.assertEqual(response.json()['count'], 1)
        self.assertEqual(response.json()['results'][0]['title']['en'], 'AAA')


class ReportStatusTestCase(TestCase):
    @classmethod
    def setUpTestData(cls):
        cls.status1 = feedback_factory.ReportStatusFactory(label="A transmettre")
        cls.status2 = feedback_factory.ReportStatusFactory(label="En cours de traitement")
        cls.activity1 = feedback_factory.ReportActivityFactory(label="Horse-riding")
        cls.activity2 = feedback_factory.ReportActivityFactory(label="Climbing")
        cls.magnitude1 = feedback_factory.ReportProblemMagnitudeFactory(label="Easy")
        cls.magnitude2 = feedback_factory.ReportProblemMagnitudeFactory(label="Hardcore")
        cls.category1 = feedback_factory.ReportCategoryFactory(label="Conflict")
        cls.category2 = feedback_factory.ReportCategoryFactory(label="Literring")

    def test_status_list(self):
        response = self.client.get('/api/v2/feedback_status/')
        self.assertEqual(response.status_code, 200)
        self.assertJSONEqual(response.content, {
            "count": 2,
            "next": None,
            "previous": None,
            "results": [
                {
                    "id": self.status1.pk,
                    "label": {'en': "A transmettre", 'es': None, 'fr': None, 'it': None},
                },
                {
                    "id": self.status2.pk,
                    "label": {'en': "En cours de traitement", 'es': None, 'fr': None, 'it': None},
                }]
        })

    def test_activity_list(self):
        response = self.client.get('/api/v2/feedback_activity/')
        self.assertEqual(response.status_code, 200)
        self.assertJSONEqual(response.content, {
            "count": 2,
            "next": None,
            "previous": None,
            "results": [
                {
                    "id": self.activity1.pk,
                    "label": {'en': "Horse-riding", 'es': None, 'fr': None, 'it': None},
                },
                {
                    "id": self.activity2.pk,
                    "label": {'en': "Climbing", 'es': None, 'fr': None, 'it': None},
                }]
        })

    def test_magnitude_list(self):
        response = self.client.get('/api/v2/feedback_magnitude/')
        self.assertEqual(response.status_code, 200)
        self.assertJSONEqual(response.content, {
            "count": 2,
            "next": None,
            "previous": None,
            "results": [
                {
                    "id": self.magnitude1.pk,
                    "label": {'en': "Easy", 'es': None, 'fr': None, 'it': None},
                },
                {
                    "id": self.magnitude2.pk,
                    "label": {'en': "Hardcore", 'es': None, 'fr': None, 'it': None},
                }]
        })

    def test_category_list(self):
        response = self.client.get('/api/v2/feedback_category/')
        self.assertEqual(response.status_code, 200)
        self.assertJSONEqual(response.content, {
            "count": 2,
            "next": None,
            "previous": None,
            "results": [
                {
                    "id": self.category1.pk,
                    "label": {'en': "Conflict", 'es': None, 'fr': None, 'it': None},
                },
                {
                    "id": self.category2.pk,
                    "label": {'en': "Literring", 'es': None, 'fr': None, 'it': None},
                }]
        })


class LanguageOrderingTestCase(TestCase):
    @classmethod
    def setUpTestData(cls):
        cls.trek1 = trek_factory.TrekFactory(name_fr="AAA", name_en='ABA', published_fr=True, published_en=True)
        cls.trek2 = trek_factory.TrekFactory(name_fr="ABA", name_en='BAA', published_fr=True, published_en=True)
        cls.trek3 = trek_factory.TrekFactory(name_fr="BAA", name_en="AAA", published_fr=True, published_en=True)
        cls.trek4 = trek_factory.TrekFactory(name_fr="CCC", name_en="CCC", published_fr=True, published_en=True)
        cls.course1 = outdoor_factory.CourseFactory(name_fr="AAA", name_en='ABA', published_fr=True, published_en=True)
        cls.course2 = outdoor_factory.CourseFactory(name_fr="ABA", name_en='BAA', published_fr=True, published_en=True)
        cls.course3 = outdoor_factory.CourseFactory(name_fr="BAA", name_en="AAA", published_fr=True, published_en=True)
        cls.course4 = outdoor_factory.CourseFactory(name_fr="CCC", name_en="CCC", published_fr=True, published_en=True)
        cls.site1 = outdoor_factory.SiteFactory(name_fr="AAA", name_en='ABA', published_fr=True, published_en=True)
        cls.site2 = outdoor_factory.SiteFactory(name_fr="ABA", name_en='BAA', published_fr=True, published_en=True)
        cls.site3 = outdoor_factory.SiteFactory(name_fr="BAA", name_en="AAA", published_fr=True, published_en=True)
        cls.site4 = outdoor_factory.SiteFactory(name_fr="CCC", name_en="CCC", published_fr=True, published_en=True)
        cls.tc1 = tourism_factory.TouristicContentFactory(name_fr="AAA", name_en='ABA', published_fr=True, published_en=True)
        cls.tc2 = tourism_factory.TouristicContentFactory(name_fr="ABA", name_en='BAA', published_fr=True, published_en=True)
        cls.tc3 = tourism_factory.TouristicContentFactory(name_fr="BAA", name_en="AAA", published_fr=True, published_en=True)
        cls.tc4 = tourism_factory.TouristicContentFactory(name_fr="CCC", name_en="CCC", published_fr=True, published_en=True)

    def assert_ordered_by_language(self, endpoint, ordered_ids, language):
        # GET request on list with language param
        response = self.client.get(reverse(endpoint), {'language': language})
        self.assertEqual(response.status_code, 200)
        # Assert response list is ordered as expected
        for index, expected_id in enumerate(ordered_ids):
            self.assertEqual(response.json()['results'][index]['id'], expected_id)

    def test_ordered_trek_lists(self):
        order_fr = [self.trek1.id, self.trek2.id, self.trek3.id, self.trek4.id]
        self.assert_ordered_by_language('apiv2:trek-list', order_fr, 'fr')
        order_en = [self.trek3.id, self.trek1.id, self.trek2.id, self.trek4.id]
        self.assert_ordered_by_language('apiv2:trek-list', order_en, 'en')

    def test_ordered_touristic_content_lists(self):
        order_fr = [self.tc1.id, self.tc2.id, self.tc3.id, self.tc4.id]
        self.assert_ordered_by_language('apiv2:touristiccontent-list', order_fr, 'fr')
        order_en = [self.tc3.id, self.tc1.id, self.tc2.id, self.tc4.id]
        self.assert_ordered_by_language('apiv2:touristiccontent-list', order_en, 'en')

    def test_ordered_outdoor_site_lists(self):
        order_fr = [self.site1.id, self.site2.id, self.site3.id, self.site4.id]
        self.assert_ordered_by_language('apiv2:site-list', order_fr, 'fr')
        order_en = [self.site3.id, self.site1.id, self.site2.id, self.site4.id]
        self.assert_ordered_by_language('apiv2:site-list', order_en, 'en')

    def test_order_outdoor_course_lists(self):
        order_fr = [self.course1.id, self.course2.id, self.course3.id, self.course4.id]
        self.assert_ordered_by_language('apiv2:course-list', order_fr, 'fr')
        order_en = [self.course3.id, self.course1.id, self.course2.id, self.course4.id]
        self.assert_ordered_by_language('apiv2:course-list', order_en, 'en')


class WebLinksCategoryTestCase(TestCase):
    @classmethod
    def setUpTestData(cls):
        cls.web_link_cat1 = trek_factory.WebLinkCategoryFactory(pictogram='dummy_picto1.png', label="To do")
        cls.web_link_cat2 = trek_factory.WebLinkCategoryFactory(pictogram='dummy_picto2.png', label="To see")
        cls.web_link_cat3 = trek_factory.WebLinkCategoryFactory(pictogram='dummy_picto3.png', label="To eat")

    def test_web_links_category_list(self):
        response = self.client.get(reverse('apiv2:weblink-category-list'))
        self.assertEqual(response.status_code, 200)
        self.assertJSONEqual(response.content, {
            "count": 3,
            "next": None,
            "previous": None,
            "results": [
                {
                    "label": {'en': "To do", 'es': None, 'fr': None, 'it': None},
                    "id": self.web_link_cat1.pk,
                    "pictogram": "http://testserver/media/dummy_picto1.png",
                },
                {
                    "label": {'en': "To eat", 'es': None, 'fr': None, 'it': None},
                    "id": self.web_link_cat3.pk,
                    "pictogram": "http://testserver/media/dummy_picto3.png",
                },
                {
                    "label": {'en': "To see", 'es': None, 'fr': None, 'it': None},
                    "id": self.web_link_cat2.pk,
                    "pictogram": "http://testserver/media/dummy_picto2.png",
                }]
        })

    def test_web_links_category_detail(self):
        response = self.client.get(f"/api/v2/weblink_category/{self.web_link_cat1.pk}/")
        self.assertEqual(response.status_code, 200)
        self.assertJSONEqual(response.content, {
            "label": {'en': "To do", 'es': None, 'fr': None, 'it': None},
            "id": self.web_link_cat1.pk,
            "pictogram": "http://testserver/media/dummy_picto1.png",
        })


class TrekWebLinksTestCase(TestCase):
    @classmethod
    def setUpTestData(cls):
        cls.web_link_cat = trek_factory.WebLinkCategoryFactory(pictogram='dummy_picto.png', label_en='Category')
        cls.web_link1 = trek_factory.WebLinkFactory(category=cls.web_link_cat, name="Web link", name_en="Web link", url="http://dummy.url")
        cls.web_link2 = trek_factory.WebLinkFactory(category=cls.web_link_cat, name="Web link", name_en="Web link", url="http://dummy.url")
        cls.trek1 = trek_factory.TrekFactory(web_links=[cls.web_link1, cls.web_link2])

    def test_web_links_in_trek_list(self):
        response = self.client.get(reverse('apiv2:trek-list'))
        self.assertEqual(response.status_code, 200)
        self.assertEqual(response.json()['results'][0]['id'], self.trek1.pk)
        self.assertEqual(response.json()['results'][0]['web_links'][0]['name']['en'], "Web link")
        self.assertEqual(response.json()['results'][0]['web_links'][0]['url'], "http://dummy.url")
        self.assertEqual(response.json()['results'][0]['web_links'][0]['category']['label']['en'], "Category")
        self.assertEqual(response.json()['results'][0]['web_links'][0]['category']['id'], self.web_link_cat.pk)
        self.assertEqual(response.json()['results'][0]['web_links'][0]['category']['pictogram'], 'http://testserver/media/dummy_picto.png')
        self.assertEqual(response.json()['results'][0]['web_links'][1]['name']['en'], "Web link")
        self.assertEqual(response.json()['results'][0]['web_links'][1]['url'], "http://dummy.url")
        self.assertEqual(response.json()['results'][0]['web_links'][1]['category']['label']['en'], "Category")
        self.assertEqual(response.json()['results'][0]['web_links'][1]['category']['id'], self.web_link_cat.pk)
        self.assertEqual(response.json()['results'][0]['web_links'][1]['category']['pictogram'], 'http://testserver/media/dummy_picto.png')

    def test_web_links_in_trek_detail(self):
        response = self.client.get(f"/api/v2/trek/{self.trek1.pk}/")
        self.assertEqual(response.status_code, 200)
        self.assertEqual(response.json()['id'], self.trek1.pk)
        self.assertEqual(response.json()['web_links'][0]['name']['en'], "Web link")
        self.assertEqual(response.json()['web_links'][0]['url'], "http://dummy.url")
        self.assertEqual(response.json()['web_links'][0]['category']['label']['en'], "Category")
        self.assertEqual(response.json()['web_links'][0]['category']['id'], self.web_link_cat.pk)
        self.assertEqual(response.json()['web_links'][0]['category']['pictogram'], 'http://testserver/media/dummy_picto.png')


class TrekDifficultyFilterCase(TestCase):
    @classmethod
    def setUpTestData(cls):
        cls.v_easy = trek_factory.DifficultyLevelFactory(difficulty="Very easy")
        cls.easy = trek_factory.DifficultyLevelFactory(difficulty="Easy")
        cls.medium = trek_factory.DifficultyLevelFactory(difficulty="Medium")
        cls.hard = trek_factory.DifficultyLevelFactory(difficulty="Very hard")
        cls.v_hard = trek_factory.DifficultyLevelFactory(difficulty="Hard")
        cls.trek_v_easy = trek_factory.TrekFactory(difficulty=cls.v_easy)
        cls.trek_easy = trek_factory.TrekFactory(difficulty=cls.easy)
        cls.trek_medium = trek_factory.TrekFactory(difficulty=cls.medium)
        cls.trek_hard = trek_factory.TrekFactory(difficulty=cls.hard)
        cls.trek_v_hard = trek_factory.TrekFactory(difficulty=cls.v_hard)

    def assert_trek_is_in_reponse(self, response, expected_trek):
        found = list(filter(lambda trek: trek['id'] == expected_trek.pk, response.json()['results']))
        self.assertTrue(found)

    def assert_trek_is_not_in_reponse(self, response, expected_trek):
        found = list(filter(lambda trek: trek['id'] == expected_trek.pk, response.json()['results']))
        self.assertFalse(found)

    def test_difficulty_ids(self):
        self.assertEqual(self.v_easy.id, 1)
        self.assertEqual(self.easy.id, 2)
        self.assertEqual(self.medium.id, 3)
        self.assertEqual(self.hard.id, 4)
        self.assertEqual(self.v_hard.id, 5)

    def test_filter_difficulty_min(self):
        response = self.client.get("/api/v2/trek/", {'difficulty_min': self.medium.id})
        self.assertEqual(response.status_code, 200)
        self.assertEqual(response.json()['count'], 3)
        self.assert_trek_is_not_in_reponse(response, self.trek_v_easy)
        self.assert_trek_is_not_in_reponse(response, self.trek_easy)
        self.assert_trek_is_in_reponse(response, self.trek_medium)
        self.assert_trek_is_in_reponse(response, self.trek_hard)
        self.assert_trek_is_in_reponse(response, self.trek_v_hard)

    def test_filter_difficulty_max(self):
        response = self.client.get("/api/v2/trek/", {'difficulty_max': self.medium.id})
        self.assertEqual(response.status_code, 200)
        self.assertEqual(response.json()['count'], 3)
        self.assert_trek_is_in_reponse(response, self.trek_v_easy)
        self.assert_trek_is_in_reponse(response, self.trek_easy)
        self.assert_trek_is_in_reponse(response, self.trek_medium)
        self.assert_trek_is_not_in_reponse(response, self.trek_hard)
        self.assert_trek_is_not_in_reponse(response, self.trek_v_hard)

    def test_filter_difficulty_min_max_1(self):
        response = self.client.get("/api/v2/trek/", {'difficulty_min': self.easy.id, 'difficulty_max': self.hard.id})
        self.assertEqual(response.status_code, 200)
        self.assertEqual(response.json()['count'], 3)
        self.assert_trek_is_not_in_reponse(response, self.trek_v_easy)
        self.assert_trek_is_in_reponse(response, self.trek_easy)
        self.assert_trek_is_in_reponse(response, self.trek_medium)
        self.assert_trek_is_in_reponse(response, self.trek_hard)
        self.assert_trek_is_not_in_reponse(response, self.trek_v_hard)

    def test_filter_difficulty_min_max_2(self):
        response = self.client.get("/api/v2/trek/", {'difficulty_min': self.hard.id, 'difficulty_max': self.hard.id})
        self.assertEqual(response.status_code, 200)
        self.assertEqual(response.json()['count'], 1)
        self.assert_trek_is_not_in_reponse(response, self.trek_v_easy)
        self.assert_trek_is_not_in_reponse(response, self.trek_easy)
        self.assert_trek_is_not_in_reponse(response, self.trek_medium)
        self.assert_trek_is_in_reponse(response, self.trek_hard)
        self.assert_trek_is_not_in_reponse(response, self.trek_v_hard)


@override_settings(SRID=4326)
@override_settings(API_SRID=4326)
@override_settings(TOURISM_INTERSECTION_MARGIN=500)
@freeze_time("2000-07-04")
class TouristicEventTestCase(BaseApiTest):

    @classmethod
    def setUpTestData(cls):
        cls.maxDiff = None
        cls.touristic_event_type = tourism_factory.TouristicEventTypeFactory()
        cls.touristic_event1 = tourism_factory.TouristicEventFactory(
            name_fr="Exposition - Du vent, du sable et des étoiles",
            name_en="Wind and sand",
            description_fr="Cette exposition",
            description_en="An expo",
            description_teaser_fr="Un parcours dans la vie",
            geom=Point(0.77802, 43.047482, srid=4326),
            meeting_point="Bibliothèque municipale de Soueich, Mairie, 31550 Soueich",
            begin_date=datetime.date(2021, 7, 2),
            end_date=datetime.date(2021, 7, 3),
            accessibility="HA",
            target_audience="De 4 à 121 ans",
            published=True,
            type=cls.touristic_event_type,
            meeting_time=datetime.time(11, 20),
        )
        cls.touristic_event1.portal.set([common_factory.TargetPortalFactory()])
        cls.touristic_event2 = tourism_factory.TouristicEventFactory(
            name_fr="expo",
            geom=Point(5.77802, 2.047482, srid=4326),
            published=True,
        )
        cls.touristic_event2.portal.set([common_factory.TargetPortalFactory()])
        cls.path = core_factory.PathFactory.create(geom=LineString((0.77802, 43.047482), (0.77803, 43.047483), srid=4326))
        cls.trek = trek_factory.TrekFactory.create(
            paths=[(cls.path, 0, 1)],
            geom=cls.path.geom,
            published=True
        )
        cls.touristic_event3 = tourism_factory.TouristicEventFactory(
            name_fr="expooo",
            geom=Point(5.77802, 2.047482, srid=4326),
            published=False,
        )
        # Should not appear at any point
        cls.touristic_event4 = tourism_factory.TouristicEventFactory(
            deleted=True
        )
        cls.touristic_content = tourism_factory.TouristicContentFactory(geom=Point(0.77802, 43.047482, srid=4326))

    def test_touristic_event_list(self):
        response = self.get_touristicevent_list()
        self.assertEqual(response.json().get("count"), 2)

    @freeze_time("2022-02-02")
    def test_touristic_event_list_2(self):
        response = self.get_touristicevent_list()
        # Only one because past events are filter by default
        self.assertEqual(response.json().get("count"), 1)

    def test_touristic_event_dates_filters_1(self):
        response = self.get_touristicevent_list()
        self.assertEqual(response.json().get("count"), 2)

    def test_touristic_event_dates_filters_2(self):
        response = self.get_touristicevent_list({'dates_before': '2200-01-01', 'dates_after': '1970-01-01'})
        self.assertEqual(response.json().get("count"), 2)

    def test_touristic_event_dates_filters_3(self):
        response = self.get_touristicevent_list({'dates_before': '2021-09-01', 'dates_after': '1970-01-01'})
        self.assertEqual(response.json().get("count"), 2)

    def test_touristic_event_dates_filters_4(self):
        response = self.get_touristicevent_list({'dates_after': '2021-07-03'})
        self.assertEqual(response.json().get("count"), 2)

    def test_touristic_event_dates_filters_5(self):
        response = self.get_touristicevent_list({'dates_after': '2021-07-04'})
        # Event 1 finishes on 3rd of july
        self.assertEqual(response.json().get("count"), 1)

    def test_touristic_event_detail(self):
        response = self.get_touristicevent_detail(self.touristic_event1.pk)
        self.check_structure_response(response, TOURISTIC_EVENT_DETAIL_JSON_STRUCTURE)

    def test_touristicevent_near_trek(self):
        response = self.get_touristicevent_list({'near_trek': self.trek.pk})
        # Event 1 appears but not Event 2
        self.assertEqual(response.json().get("count"), 1)

    def test_touristicevent_near_touristicevent(self):
        response = self.get_touristicevent_list({'near_touristicevent': self.touristic_event3.pk})
        # Event 2 appears but not Event 1 (too far) or Event 3 (not published)
        self.assertEqual(response.json().get("count"), 1)

    def test_touristicevent_near_touristiccontent(self):
        response = self.get_touristicevent_list({'near_touristiccontent': self.touristic_content.pk})
        # Event 1 appears but not Event 2 (too far) or Event 3 (too far + not published)
        self.assertEqual(response.json().get("count"), 1)

    def test_touristic_event_portal_filters(self):
        response = self.get_touristicevent_list({'portals': self.touristic_event1.portal.first().pk})
        self.assertEqual(response.json().get("count"), 1)

    def test_touristic_event_type_filters(self):
        response = self.get_touristicevent_list({'types': self.touristic_event_type.pk})
        self.assertEqual(response.json().get("count"), 1)


class TouristicEventTypeTestCase(BaseApiTest):
    @classmethod
    def setUpTestData(cls):
        cls.touristic_event_type = tourism_factory.TouristicEventTypeFactory(type_fr="Cool", type_en="af")
        cls.touristic_event = tourism_factory.TouristicEventFactory(
            published=True,
            type=cls.touristic_event_type
        )

    def test_touristic_event_type_list(self):
        response = self.get_touristiceventtype_list()
        self.assertEqual(response.json().get("count"), 1)
        self.assertEqual(len(response.json().get("results")), 1)

    def test_touristic_event_type_detail(self):
        response = self.get_touristiceventtype_detail(self.touristic_event_type.pk)
        self.check_structure_response(response, TOURISTIC_EVENT_TYPE_DETAIL_JSON_STRUCTURE)


class TouristicEventTypeFilterTestCase(BaseApiTest):
    """ Test filtering depending on published, deleted content for touristic event types
    """

    @classmethod
    def setUpTestData(cls):
        # ### Build all type scenarios
        #  Type with no content -> don't send it
        cls.type_with_no_content = tourism_factory.TouristicEventTypeFactory()
        #  Type with no published content -> don't send it
        cls.type_with_no_published_content = tourism_factory.TouristicEventTypeFactory()
        cls.not_published_event = tourism_factory.TouristicEventFactory(
            published=False,
            type=cls.type_with_no_published_content
        )
        # Type with no content that was not deleted -> don't send it
        cls.type_with_only_deleted_content = tourism_factory.TouristicEventTypeFactory()
        cls.deleted_event = tourism_factory.TouristicEventFactory(
            deleted=True,
            type=cls.type_with_only_deleted_content
        )
        # Type with published and not deleted content -> send it
        cls.type_with_published_and_not_deleted_content = tourism_factory.TouristicEventTypeFactory()
        cls.published_and_not_deleted_event = tourism_factory.TouristicEventFactory(
            deleted=False,
            published_en=True,
            type=cls.type_with_published_and_not_deleted_content
        )
        # Type with published_fr and not deleted content -> send it when language=fr
        cls.type_with_published_and_not_deleted_content_with_lang = tourism_factory.TouristicEventTypeFactory()
        cls.published_and_not_deleted_event_with_lang = tourism_factory.TouristicEventFactory(
            deleted=False,
            published_fr=True,
            type=cls.type_with_published_and_not_deleted_content_with_lang
        )

    def test_touristic_event_type_list_returns_published(self):
        """ Assert API returns only types with published events
        """
        response = self.get_touristiceventtype_list()
        self.assertEqual(response.status_code, 200)
        self.assertEqual(response.json()['count'], 2)
        returned_types = response.json()['results']
        all_ids = []
        for type in returned_types:
            all_ids.append(type['id'])
        self.assertNotIn(self.type_with_no_content.pk, all_ids)
        self.assertNotIn(self.type_with_no_published_content.pk, all_ids)
        self.assertNotIn(self.type_with_only_deleted_content.pk, all_ids)
        self.assertIn(self.type_with_published_and_not_deleted_content.pk, all_ids)
        self.assertIn(self.type_with_published_and_not_deleted_content_with_lang.pk, all_ids)

    def test_touristic_event_type_list_returns_published_in_language(self):
        """ Assert API returns only published events in specified language
        """
        response = self.get_touristiceventtype_list({'language': 'fr'})
        self.assertEqual(response.status_code, 200)
        self.assertEqual(response.json()['count'], 1)
        returned_types = response.json()['results']
        all_ids = []
        for type in returned_types:
            all_ids.append(type['id'])
        self.assertNotIn(self.type_with_no_content.pk, all_ids)
        self.assertNotIn(self.type_with_no_published_content.pk, all_ids)
        self.assertNotIn(self.type_with_only_deleted_content.pk, all_ids)
        self.assertNotIn(self.type_with_published_and_not_deleted_content.pk, all_ids)
        self.assertIn(self.type_with_published_and_not_deleted_content_with_lang.pk, all_ids)


class TouristicEventTypeFilterByPortalTestCase(TouristicEventTypeFilterTestCase):
    """ Test filtering depending on portal for touristic event types
    """

    @classmethod
    def setUpTestData(cls):
        # ### Duplicate all type scenarios based on portal
        super().setUpTestData()
        cls.queried_portal = common_factory.TargetPortalFactory()
        cls.other_portal = common_factory.TargetPortalFactory()
        #  Type with no content on this portal -> don't send it
        cls.event_on_other_portal = tourism_factory.TouristicEventFactory(
            published=False,
            type=cls.type_with_no_content,
        )
        cls.event_on_other_portal.portal.set([cls.other_portal])
        #  Type with no published content on portal-> don't send it
        cls.not_published_event.portal.set([cls.queried_portal])
        cls.published_event_on_other_portal = tourism_factory.TouristicEventFactory(
            published_en=True,
            type=cls.type_with_no_published_content,
        )
        cls.published_event_on_other_portal.portal.set([cls.other_portal])
        # Type with no content on portal that was not deleted -> don't send it
        cls.deleted_event.portal.set([cls.queried_portal])
        cls.not_deleted_event_on_other_portal = tourism_factory.TouristicEventFactory(
            deleted=False,
            type=cls.type_with_only_deleted_content,
        )
        cls.not_deleted_event_on_other_portal.portal.set([cls.other_portal])

    def test_touristic_event_type_list_returns_published(self):
        """ Assert API returns only types with published events on portal
        """
        response = self.get_touristiceventtype_list({'portals': self.queried_portal.pk})
        self.assertEqual(response.status_code, 200)
        self.assertEqual(response.json()['count'], 0)
        returned_types = response.json()['results']
        all_ids = []
        for type in returned_types:
            all_ids.append(type['id'])
        self.assertNotIn(self.type_with_no_content.pk, all_ids)
        self.assertNotIn(self.type_with_no_published_content.pk, all_ids)
        self.assertNotIn(self.type_with_only_deleted_content.pk, all_ids)
        # Didn't set portal on these ones yet
        self.assertNotIn(self.type_with_published_and_not_deleted_content.pk, all_ids)
        self.assertNotIn(self.type_with_published_and_not_deleted_content_with_lang.pk, all_ids)

    def test_touristic_event_type_list_returns_published_2(self):
        """ Assert API returns only types with published events on portal
        """
        # Type with published and not deleted content on portal -> send it
        self.published_and_not_deleted_event.portal.set([self.queried_portal])
        # Type with published_fr and not deleted content on portal -> send it when language=fr
        self.published_and_not_deleted_event_with_lang.portal.set([self.queried_portal])
        response = self.get_touristiceventtype_list({'portals': self.queried_portal.pk})
        self.assertEqual(response.status_code, 200)
        self.assertEqual(response.json()['count'], 2)
        returned_types = response.json()['results']
        all_ids = []
        for type in returned_types:
            all_ids.append(type['id'])
        self.assertNotIn(self.type_with_no_content.pk, all_ids)
        self.assertNotIn(self.type_with_no_published_content.pk, all_ids)
        self.assertNotIn(self.type_with_only_deleted_content.pk, all_ids)
        # Portal is set this time
        self.assertIn(self.type_with_published_and_not_deleted_content.pk, all_ids)
        self.assertIn(self.type_with_published_and_not_deleted_content_with_lang.pk, all_ids)


class NearOutdoorFilterTestCase(BaseApiTest):
    """ Test near_outdoorsite and near_outdoorcourse filter on routes
    """

    @classmethod
    def setUpTestData(cls):
        cls.site = outdoor_factory.SiteFactory(
            published_fr=True,
            geom=GeometryCollection(Point(0.1, 0.1, srid=2154))
        )
        cls.course = outdoor_factory.CourseFactory(
            published_fr=True,
            geom=GeometryCollection(Point(0, 0, srid=2154)),
            site=cls.site
        )
        # trek1 is nearby
        cls.path1 = core_factory.PathFactory.create(geom=LineString((0.0, 0.0), (1.0, 1.0), srid=2154))
        cls.trek1 = trek_factory.TrekFactory.create(
            paths=[(cls.path1, 0, 1)],
            geom=cls.path1.geom,
            published_fr=True
        )
        # trek2 is far away
        cls.path2 = core_factory.PathFactory.create(geom=LineString((9999.0, 9999.0), (9999.0, 9998.0), srid=2154))
        cls.trek2 = trek_factory.TrekFactory.create(
            paths=[(cls.path2, 0, 1)],
            geom=cls.path2.geom,
            published_fr=True
        )
        # event1 is nearby
        cls.touristic_event1 = tourism_factory.TouristicEventFactory(
            geom=(Point(0.5, 0.5, srid=2154)),
            published=True,
        )
        # event2 is far away
        cls.touristic_event2 = tourism_factory.TouristicEventFactory(
            geom=(Point(9999.5, 9999.5, srid=2154)),
            published=True,
        )
        # content1 is nearby
        cls.touristic_content1 = tourism_factory.TouristicContentFactory(
            geom=(Point(0.5, 0.5, srid=2154)),
            published=True,
        )
        # content2 is far away
        cls.touristic_content2 = tourism_factory.TouristicContentFactory(
            geom=(Point(9999.5, 9999.5, srid=2154)),
            published=True,
        )
        # site1 is nearby
        cls.site1 = outdoor_factory.SiteFactory(
            published_fr=True,
            geom=GeometryCollection(Point(0.5, 0.5, srid=2154))
        )
        # site2 is far away
        cls.site2 = outdoor_factory.SiteFactory(
            published_fr=True,
            geom=GeometryCollection(Point(9999.5, 9999.5, srid=2154))
        )
        # course1 is nearby
        cls.course1 = outdoor_factory.CourseFactory(
            published_fr=True,
            geom=GeometryCollection(Point(0.5, 0.5, srid=2154)),
            site=cls.site1
        )
        # course2 is far away
        cls.course2 = outdoor_factory.CourseFactory(
            published_fr=True,
            geom=GeometryCollection(Point(9999.5, 9999.5, srid=2154)),
            site=cls.site2
        )
        # poi 1 is nearby
        cls.poi1 = trek_factory.POIFactory(
            paths=[(cls.path1, 0, 0)],
            geom=cls.path1.geom
        )
        # poi 2 isfar away
        cls.poi2 = trek_factory.POIFactory(
            paths=[(cls.path2, 0, 0)],
            geom=cls.path2.geom
        )
        # info desk 1 is nearby
        cls.info_desk1 = tourism_factory.InformationDeskFactory(
            geom=Point(0.0, 0.0, srid=2154)
        )
        # info desk 2 is far away
        cls.info_desk2 = tourism_factory.InformationDeskFactory(
            geom=Point(9999.5, 9999.5, srid=2154)
        )
        cls.trek1.information_desks.set([cls.info_desk1])
        cls.trek2.information_desks.set([cls.info_desk2])
        # sensitive area 1 is nearby
        cls.sensitivearea1 = sensitivity_factory.SensitiveAreaFactory(
            geom=Polygon(
                (
                    (0, 0),
                    (0, 1),
                    (1, 1),
                    (0, 0)
                ),
                srid=2154
            )
        )
        # sensitive area 2 is nearby
        cls.sensitivearea2 = sensitivity_factory.SensitiveAreaFactory(
            geom=Polygon(
                (
                    (9999, 9999),
                    (9999, 9998),
                    (9998, 9998),
                    (9999, 9999)
                ),
                srid=2154
            )
        )

    def test_trek_near_outdoorcourse(self):
        response = self.get_trek_list({'near_outdoorcourse': self.course.pk})
        self.assertEqual(response.json()["count"], 1)
        self.assertEqual(response.json()["results"][0]["id"], self.trek1.pk)

    def test_trek_near_outdoorsite(self):
        response = self.get_trek_list({'near_outdoorsite': self.site.pk})
        self.assertEqual(response.json()["count"], 1)
        self.assertEqual(response.json()["results"][0]["id"], self.trek1.pk)

    def test_touristicevent_near_outdoorcourse(self):
        response = self.get_touristicevent_list({'near_outdoorcourse': self.course.pk})
        self.assertEqual(response.json()["count"], 1)
        self.assertEqual(response.json()["results"][0]["id"], self.touristic_event1.pk)

    def test_touristicevent_near_outdoorsite(self):
        response = self.get_touristicevent_list({'near_outdoorsite': self.site.pk})
        self.assertEqual(response.json()["count"], 1)
        self.assertEqual(response.json()["results"][0]["id"], self.touristic_event1.pk)

    def test_touristiccontent_near_outdoorcourse(self):
        response = self.get_touristiccontent_list({'near_outdoorcourse': self.course.pk})
        self.assertEqual(response.json()["count"], 1)
        self.assertEqual(response.json()["results"][0]["id"], self.touristic_content1.pk)

    def test_outdoorcourse_near_outdoorcourse(self):
        response = self.get_course_list({'near_outdoorcourse': self.course.pk})
        self.assertEqual(response.json()["count"], 1)
        self.assertEqual(response.json()["results"][0]["id"], self.course1.pk)

    def test_outdoorcourse_near_outdoorsite(self):
        response = self.get_course_list({'near_outdoorsite': self.site.pk})
        self.assertEqual(response.json()["count"], 2)
        self.assertEqual(response.json()["results"][0]["id"], self.course.pk)
        self.assertEqual(response.json()["results"][1]["id"], self.course1.pk)

    def test_outdoorsite_near_outdoorcourse(self):
        response = self.get_site_list({'near_outdoorcourse': self.course.pk})
        self.assertEqual(response.json()["count"], 2)
        self.assertEqual(response.json()["results"][0]["id"], self.site.pk)
        self.assertEqual(response.json()["results"][1]["id"], self.site1.pk)

    def test_outdoorsite_near_outdoorsite(self):
        response = self.get_site_list({'near_outdoorsite': self.site.pk})
        self.assertEqual(response.json()["count"], 1)
        self.assertEqual(response.json()["results"][0]["id"], self.site1.pk)

    def test_poi_near_outdoorcourse(self):
        response = self.get_poi_list({'near_outdoorcourse': self.course.pk})
        self.assertEqual(response.json()["count"], 1)
        self.assertEqual(response.json()["results"][0]["id"], self.poi1.pk)

    def test_poi_near_outdoorsite(self):
        response = self.get_poi_list({'near_outdoorsite': self.site.pk})
        self.assertEqual(response.json()["count"], 1)
        self.assertEqual(response.json()["results"][0]["id"], self.poi1.pk)

    def test_infodesk_near_outdoorcourse(self):
        response = self.get_informationdesk_list({'near_outdoorcourse': self.course.pk})
        self.assertEqual(response.json()["count"], 1)
        self.assertEqual(response.json()["results"][0]["id"], self.info_desk1.pk)

    def test_infodesk_near_outdoorsite(self):
        response = self.get_informationdesk_list({'near_outdoorsite': self.site.pk})
        self.assertEqual(response.json()["count"], 1)
        self.assertEqual(response.json()["results"][0]["id"], self.info_desk1.pk)

    def test_sensitivearea_near_outdoorcourse(self):
        response = self.get_sensitivearea_list({'near_outdoorcourse': self.course.pk, 'period': 'any'})
        self.assertEqual(response.json()["count"], 1)
        self.assertEqual(response.json()["results"][0]["id"], self.sensitivearea1.pk)

    def test_sensitivearea_near_outdoorsite(self):
        response = self.get_sensitivearea_list({'near_outdoorsite': self.site.pk, 'period': 'any'})
        self.assertEqual(response.json()["count"], 1)
        self.assertEqual(response.json()["results"][0]["id"], self.sensitivearea1.pk)


class UpdateOrCreateDatesFilterTestCase(BaseApiTest):

    @classmethod
    def setUpTestData(cls):
        cls.path1 = core_factory.PathFactory()
        cls.path2 = core_factory.PathFactory()
        cls.user = SuperUserFactory()

    def setUp(self):
        self.client.force_login(self.user)
        return super().setUp()

    def test_updated_after_filter(self):
        two_years_ago = (timezone.now() - relativedelta(years=2)).date()
        two_years_ago = (timezone.now() - relativedelta(years=2)).date()
        response = self.get_path_list({'updated_after': two_years_ago})
        self.assertEqual(response.json().get("count"), 2)

    def test_updated_after_filter_2(self):
        in_two_years = (timezone.now() + relativedelta(years=2)).date()
        response = self.get_path_list({'updated_after': in_two_years})
        self.assertEqual(response.json().get("count"), 0)

    def test_updated_before_filter(self):
        two_years_ago = (timezone.now() - relativedelta(years=2)).date()
        response = self.get_path_list({'updated_before': two_years_ago})
        self.assertEqual(response.json().get("count"), 0)

    def test_updated_before_filter_2(self):
        in_two_years = (timezone.now() + relativedelta(years=2)).date()
        response = self.get_path_list({'updated_before': in_two_years})
        self.assertEqual(response.json().get("count"), 2)

    def test_created_after_filter(self):
        two_years_ago = (timezone.now() - relativedelta(years=2)).date()
        response = self.get_path_list({'created_after': two_years_ago})
        self.assertEqual(response.json().get("count"), 2)

    def test_created_after_filter_2(self):
        in_two_years = (timezone.now() + relativedelta(years=2)).date()
        response = self.get_path_list({'created_after': in_two_years})
        self.assertEqual(response.json().get("count"), 0)

    def test_created_before_filter(self):
        two_years_ago = (timezone.now() - relativedelta(years=2)).date()
        response = self.get_path_list({'created_before': two_years_ago})
        self.assertEqual(response.json().get("count"), 0)

    def test_created_before_filter_2(self):
        in_two_years = (timezone.now() + relativedelta(years=2)).date()
        response = self.get_path_list({'created_before': in_two_years})
        self.assertEqual(response.json().get("count"), 2)


class TouristicContentTypeFilterTestCase(BaseApiTest):

    @classmethod
    def setUpTestData(cls):
        cls.category1 = tourism_factory.TouristicContentCategoryFactory(label="POI")
        cls.category2 = tourism_factory.TouristicContentCategoryFactory(label="Food")
        cls.content_deleted = tourism_factory.TouristicContentFactory(
            category=cls.category1,
            deleted=True
        )
        cls.content_not_published = tourism_factory.TouristicContentFactory(
            category=cls.category1,
            published=False,
            published_fr=False,
        )
        cls.content_published_en = tourism_factory.TouristicContentFactory(
            category=cls.category1,
            published_fr=False,
            published_en=True,
        )
        cls.portal = tourism_factory.TargetPortalFactory()
        cls.content_published_es_portal = tourism_factory.TouristicContentFactory(
            category=cls.category1,
            published_fr=False,
            published_en=False,
            published_es=True,
        )
        cls.content_published_es_portal.portal.set([cls.portal])
        cls.content_cat2 = tourism_factory.TouristicContentFactory(
            category=cls.category2,
            published_fr=False,
            published_en=True,
        )

    def assert_types_returned_in_first_category(self, response, content_in_list, content_not_in_list):
        self.assertEqual(response.status_code, 200)
        self.assert_returned_types(1, response, content_in_list, content_not_in_list)
        self.assert_returned_types(2, response, content_in_list, content_not_in_list)

    def assert_returned_types(self, i, response, content_in_list, content_not_in_list):
        returned_types = response.json()['results'][0]['types'][i - 1]['values']
        self.assertEqual(len(returned_types), len(content_in_list))
        all_ids = []
        for type in returned_types:
            all_ids.append(type['id'])
        # type1
        if i == 1:
            for content in content_in_list:
                self.assertIn(content.type1.all()[0].pk, all_ids)
            for content in content_not_in_list:
                self.assertNotIn(content.type1.all()[0].pk, all_ids)
        # type2
        elif i == 2:
            for content in content_in_list:
                self.assertIn(content.type2.all()[0].pk, all_ids)
            for content in content_not_in_list:
                self.assertNotIn(content.type2.all()[0].pk, all_ids)

    def test_returned_published_not_deleted(self):
        response = self.get_touristiccontentcategory_list()
        types_in_list = [self.content_published_en, self.content_published_es_portal]
        types_not_in_list = [self.content_deleted, self.content_not_published, self.content_cat2]
        self.assert_types_returned_in_first_category(response, types_in_list, types_not_in_list)

    def test_returned_published_not_deleted_by_lang(self):
        response = self.get_touristiccontentcategory_list({'language': 'en'})
        types_in_list = [self.content_published_en]
        types_not_in_list = [self.content_deleted, self.content_not_published, self.content_published_es_portal, self.content_cat2]
        self.assert_types_returned_in_first_category(response, types_in_list, types_not_in_list)

    def test_returned_published_not_deleted_by_portal(self):
        response = self.get_touristiccontentcategory_list({'portals': self.portal.pk})
        types_in_list = [self.content_published_es_portal]
        types_not_in_list = [self.content_deleted, self.content_not_published, self.content_published_en, self.content_cat2]
        self.assert_types_returned_in_first_category(response, types_in_list, types_not_in_list)

    def test_returned_published_not_deleted_by_portal_and_lang(self):
        response = self.get_touristiccontentcategory_list({'portals': self.portal.pk, 'language': 'es'})
        types_in_list = [self.content_published_es_portal]
        types_not_in_list = [self.content_deleted, self.content_not_published, self.content_published_en, self.content_cat2]
        self.assert_types_returned_in_first_category(response, types_in_list, types_not_in_list)<|MERGE_RESOLUTION|>--- conflicted
+++ resolved
@@ -589,13 +589,12 @@
     def get_service_detail(self, id_service, params=None):
         return self.client.get(reverse('apiv2:service-detail', args=(id_service,)), params)
 
-<<<<<<< HEAD
     def get_coursetype_list(self, params=None):
         return self.client.get(reverse('apiv2:coursetype-list'), params)
 
     def get_coursetype_detail(self, id_coursetype, params=None):
         return self.client.get(reverse('apiv2:coursetype-detail', args=(id_coursetype,)), params)
-=======
+
     def get_infrastructuretype_detail(self, id_infrastructuretype, params=None):
         return self.client.get(reverse('apiv2:infrastructure-type-detail', args=(id_infrastructuretype,)), params)
 
@@ -661,7 +660,6 @@
 
     def get_signagedirection_detail(self, id_signagedirection, params=None):
         return self.client.get(reverse('apiv2:signage-direction-detail', args=(id_signagedirection,)), params)
->>>>>>> aa0e1c2c
 
 
 class APIAccessAnonymousTestCase(BaseApiTest):
