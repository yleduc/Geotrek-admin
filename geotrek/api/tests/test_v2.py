--- conflicted
+++ resolved
@@ -3352,18 +3352,12 @@
         self.assertIn(self.site4.pk, all_ids)
 
 
-<<<<<<< HEAD
 class OutdoorSiteHierarchySerializingTestCase(BaseApiTest):
     """ Test APIV2 serialzing of parents and children in site detail
-=======
-class OutdoorFilterByPracticesTestCase(BaseApiTest):
-    """ Test APIV2 filtering by practices on courses
->>>>>>> c2b0119b
     """
 
     @classmethod
     def setUpTestData(cls):
-<<<<<<< HEAD
         cls.site_root = outdoor_factory.SiteFactory(published=True)
         cls.site_node = outdoor_factory.SiteFactory(published=True, parent=cls.site_root)
         cls.site_leaf_published = outdoor_factory.SiteFactory(published=True, parent=cls.site_node)
@@ -3414,7 +3408,14 @@
         self.assertNotIn(self.site_leaf_unpublished_fr.pk, children)
         parent = site_published_fr['parent']
         self.assertEqual(parent, self.site_root_fr.pk)
-=======
+
+
+class OutdoorFilterByPracticesTestCase(BaseApiTest):
+    """ Test APIV2 filtering by practices on courses
+    """
+
+    @classmethod
+    def setUpTestData(cls):
         cls.practice = outdoor_factory.PracticeFactory()
         cls.site_practice = outdoor_factory.SiteFactory(practice=cls.practice)
         cls.course_practice = outdoor_factory.CourseFactory(site=cls.site_practice)
@@ -3436,5 +3437,4 @@
             all_ids.append(type['id'])
         self.assertIn(self.course_practice.pk, all_ids)
         self.assertNotIn(self.course_site_no_practice.pk, all_ids)
-        self.assertNotIn(self.course_other_practice.pk, all_ids)
->>>>>>> c2b0119b
+        self.assertNotIn(self.course_other_practice.pk, all_ids)