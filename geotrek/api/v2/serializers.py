--- conflicted
+++ resolved
@@ -924,8 +924,9 @@
         geometry = geo_serializers.GeometryField(read_only=True, source="geom_transformed", precision=7)
         attachments = AttachmentSerializer(many=True)
         sector = serializers.SerializerMethodField(read_only=True)
-<<<<<<< HEAD
         courses = serializers.SerializerMethodField(read_only=True)
+        children = serializers.SerializerMethodField(read_only=True)
+        parent = serializers.SerializerMethodField(read_only=True)
 
         def get_courses(self, obj):
             courses = []
@@ -939,9 +940,6 @@
                     if course.published:
                         courses.append(course.pk)
             return courses
-=======
-        children = serializers.SerializerMethodField(read_only=True)
-        parent = serializers.SerializerMethodField(read_only=True)
 
         def get_parent(self, obj):
             parent = None
@@ -969,7 +967,6 @@
                     if site.published:
                         children.append(site.pk)
             return children
->>>>>>> b1b764c9
 
         def get_sector(self, obj):
             if obj.practice and obj.practice.sector:
