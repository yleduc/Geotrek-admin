from django.conf import settings
from django.urls import path, register_converter

from mapentity.registry import registry
from rest_framework.routers import DefaultRouter

from geotrek.common.urls import PublishableEntityOptions, LangConverter

from . import models
<<<<<<< HEAD
from .views import DiveMapImage, DivePOIViewSet, DiveServiceViewSet, DiveAPIViewSet
=======
from .views import (DiveMapImage, DivePOIViewSet, DiveServiceViewSet, DiveDocumentBookletPublic,
                    DiveDocumentPublic, DiveMarkupPublic)
>>>>>>> e3966bac

register_converter(LangConverter, 'lang')

app_name = 'diving'
urlpatterns = [
    path('image/dive-<int:pk>-<lang:lang>.png', DiveMapImage.as_view(), name='dive_map_image'),
    path('api/<lang:lang>/dives/<int:pk>/pois.geojson', DivePOIViewSet.as_view({'get': 'list'}),
         name="dive_poi_geojson"),
    path('api/<lang:lang>/dives/<int:pk>/services.geojson', DiveServiceViewSet.as_view({'get': 'list'}),
         name="dive_service_geojson"),
]


class DiveEntityOptions(PublishableEntityOptions):
    document_public_booklet_view = DiveDocumentBookletPublic
    document_public_view = DiveDocumentPublic
    markup_public_view = DiveMarkupPublic

    def get_queryset(self):
        return self.model.objects.existing()


router = DefaultRouter(trailing_slash=False)


router.register(r'^api/(?P<lang>[a-z]{2})/dives', DiveAPIViewSet, basename='dive')
urlpatterns += router.urls

urlpatterns += registry.register(models.Dive, DiveEntityOptions, menu=settings.DIVE_MODEL_ENABLED)<|MERGE_RESOLUTION|>--- conflicted
+++ resolved
@@ -7,12 +7,8 @@
 from geotrek.common.urls import PublishableEntityOptions, LangConverter
 
 from . import models
-<<<<<<< HEAD
-from .views import DiveMapImage, DivePOIViewSet, DiveServiceViewSet, DiveAPIViewSet
-=======
-from .views import (DiveMapImage, DivePOIViewSet, DiveServiceViewSet, DiveDocumentBookletPublic,
-                    DiveDocumentPublic, DiveMarkupPublic)
->>>>>>> e3966bac
+from .views import (DiveMapImage, DivePOIViewSet, DiveServiceViewSet, DiveAPIViewSet,
+                    DiveDocumentBookletPublic, DiveDocumentPublic, DiveMarkupPublic)
 
 register_converter(LangConverter, 'lang')
 
