--- conflicted
+++ resolved
@@ -43,11 +43,6 @@
 
     def get_good_data(self):
         return {
-<<<<<<< HEAD
             'name_fr': 'test',
-            'structure': default_structure().pk,
-=======
-            'name_fr': u'test',
->>>>>>> c7670005
             'geom': '{"type": "Point", "coordinates":[0, 0]}',
         }