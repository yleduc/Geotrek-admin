--- conflicted
+++ resolved
@@ -1,8 +1,9 @@
 from django.conf import settings
 from django.contrib.gis.db.models.functions import Transform
 from django.db.models import Q
-from mapentity.views import (MapEntityLayer, MapEntityList, MapEntityDetail, MapEntityCreate, MapEntityUpdate,
-                             MapEntityDelete, MapEntityFormat)
+from mapentity.helpers import alphabet_enumeration
+from mapentity.views import (MapEntityLayer, MapEntityList, MapEntityDetail, MapEntityDocument, MapEntityCreate,
+                             MapEntityUpdate, MapEntityDelete, MapEntityFormat)
 
 from geotrek.authent.decorators import same_structure_required
 from geotrek.common.mixins.api import APIViewSet
@@ -12,16 +13,8 @@
 from geotrek.outdoor.filters import SiteFilterSet, CourseFilterSet
 from geotrek.outdoor.forms import SiteForm, CourseForm
 from geotrek.outdoor.models import Site, Course
-<<<<<<< HEAD
 from geotrek.outdoor.serializers import SiteSerializer, CourseSerializer, CourseAPISerializer, \
     CourseAPIGeojsonSerializer, SiteAPISerializer, SiteAPIGeojsonSerializer
-=======
-from geotrek.outdoor.serializers import SiteSerializer, SiteGeojsonSerializer, CourseSerializer, CourseGeojsonSerializer
-from mapentity.helpers import alphabet_enumeration
-from mapentity.views import (MapEntityLayer, MapEntityList, MapEntityJsonList,
-                             MapEntityDetail, MapEntityDocument, MapEntityCreate, MapEntityUpdate,
-                             MapEntityDelete, MapEntityViewSet, MapEntityFormat)
->>>>>>> 5c96dcb3
 
 
 class SiteLayer(MapEntityLayer):
